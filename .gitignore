--- conflicted
+++ resolved
@@ -1,9 +1,5 @@
 /target
 target
 .idea
-<<<<<<< HEAD
 .vscode
-=======
-.vscode
-Cargo.lock
->>>>>>> bc17812a
+Cargo.lock