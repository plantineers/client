--- conflicted
+++ resolved
@@ -24,10 +24,6 @@
 impl ApiClient {
     #[must_use]
     pub fn new(username: String, password: String) -> Self {
-<<<<<<< HEAD
-        // Make a new client with the given username and password as base64 encoded credentials in the headers
-        let client = Client::builder()
-=======
         Self {
             client: Arc::new(Mutex::new(Self::build_client(
                 username.clone(),
@@ -37,7 +33,6 @@
     }
     fn build_client(username: String, password: String) -> Client {
         Client::builder()
->>>>>>> f0cf721e
             .default_headers({
                 let mut headers = reqwest::header::HeaderMap::new();
                 headers.insert(
