use crate::detail::DetailMessage;
use crate::graphs::{PlantChart, PlantCharts};
use crate::login::PlantBuddyRole;
use crate::management::User;
<<<<<<< HEAD
use crate::{graphs, Message};
use env_logger::fmt::Timestamp;
use iced::theme::palette::Primary;
use itertools::Itertools;
use log::info;
use plotters::style::RED;
use serde::{Deserialize, Serialize};
use serde_json::{Map, Value};
=======
use base64::{
    alphabet,
    engine::{self, general_purpose},
    Engine as _,
};
use log::info;
use serde::{Deserialize, Serialize};
use serde_json::Value;
>>>>>>> 3a1d57cb
use std::hash::Hash;
use std::ops::Range;

const ENDPOINT: &str = "https://pb.mfloto.com/v1/";
<<<<<<< HEAD
pub type RequestResult<T> = Result<T, String>;
pub async fn login(username: String, password: String) -> RequestResult<PlantBuddyRole> {
=======

/// Represents a temporary user returned by the login API.
#[derive(Deserialize, Debug)]
struct TempUser {
    id: u32,
    name: String,
    role: u64,
}

/// Represents a temporary user used to create a new user.
#[derive(Deserialize, Debug, Serialize, Clone)]
pub struct TempCreationUser {
    pub(crate) name: String,
    pub(crate) password: String,
    pub(crate) role: u64,
}
/// Implements the `default` trait for `TempCreationUser`.
impl Default for TempCreationUser {
    fn default() -> Self {
        TempCreationUser {
            name: String::new(),
            password: String::new(),
            role: PlantBuddyRole::NotLoggedIn.into(),
        }
    }
}

/// Represents the result of a request.
pub type RequestResult<T> = Result<T, String>;

/// Logs in a user with the given username and password.
///
/// # Arguments
///
/// * `username` - A string slice that holds the username.
/// * `password` - A string slice that holds the password.
///
/// # Returns
///
/// Returns a `TempCreationUser` struct representing the logged-in user.
pub async fn login(username: String, password: String) -> RequestResult<TempCreationUser> {
    info!("Login Server request");
>>>>>>> 3a1d57cb
    let client = reqwest::Client::new();
    let response = client
        .get(ENDPOINT.to_string() + "user/login")
        .header(
            "Authorization",
            "Basic ".to_string() + &encode_credentials(username.clone(), password.clone()),
        )
        .send()
        .await
        .map_err(|e| e.to_string())?;

    let result = response.error_for_status_ref().map(|_| ());

    match result {
        Ok(_) => {
            let res = response.text().await.map_err(|e| e.to_string())?;
            let v: Value = serde_json::from_str(&res).unwrap();
            let role_value = v["role"]
                .as_u64()
                .ok_or("Role not found or not an integer")
                .unwrap();

            let login_user = TempCreationUser {
                name: username.clone(),
                password: password.clone(),
                role: role_value.clone(),
            };
            info!("Login successful");
            Ok(login_user)
        }
        Err(e) => {
            info!("Login failed");
            Err(e.to_string())
        }
<<<<<<< HEAD
        Err(e) => Err(e.to_string()),
    }
}

#[derive(Deserialize, Debug)]
struct TempUser {
    id: u32,
    name: String,
    role: u64,
}

#[derive(Deserialize, Debug, Serialize)]
pub struct TempCreationUser {
    pub(crate) name: String,
    pub(crate) password: String,
    pub(crate) role: u64,
}

#[tokio::main(flavor = "current_thread")]
pub async fn get_all_users(
    username: String,
    password: String,
) -> Result<Vec<User>, reqwest::Error> {
=======
    }
}

/// Gets all users with the given username and password.
///
/// # Arguments
///
/// * `username` - A string slice that holds the username.
/// * `password` - A string slice that holds the password.
///
/// # Returns
///
/// Returns a vector of `User` structs representing all the users.
pub async fn get_all_users(username: String, password: String) -> RequestResult<Vec<User>> {
>>>>>>> 3a1d57cb
    let client = reqwest::Client::new();
    let response = client
        .get(ENDPOINT.to_string() + "users")
        .header(
            "Authorization",
            "Basic ".to_string() + &encode_credentials(username.clone(), password.clone()),
        )
        .send()
<<<<<<< HEAD
        .await?;

    let ids: Vec<i64> = response.error_for_status()?.json().await?;

    println!("{:?}", ids);
    let mut users = Vec::new();
    for id in ids {
        let response = client
            .get(ENDPOINT.to_string() + &format!("user/{}", id))
            .header("Authorization", "Basic YWRtaW46MTIzNA==")
            .send()
            .await?;

        let temp_user: TempUser = response.error_for_status()?.json().await?;
        let role = PlantBuddyRole::try_from(temp_user.role).unwrap();
        let user = User {
            id: temp_user.id,
            name: temp_user.name,
            role,
            password: String::new(),
        };
        println!("{:?}", user);
=======
        .await
        .map_err(|e| e.to_string())?;
>>>>>>> 3a1d57cb

    let result = response.error_for_status_ref().map(|_| ());

    match result {
        Ok(_) => {
            let ids: Vec<i64> = response.json().await.map_err(|e| e.to_string())?;

            let mut users = Vec::new();
            for id in ids {
                let response = client
                    .get(ENDPOINT.to_string() + &format!("user/{}", id))
                    .header(
                        "Authorization",
                        "Basic ".to_string()
                            + &encode_credentials(username.clone(), password.clone()),
                    )
                    .send()
                    .await
                    .map_err(|e| e.to_string())?;

                let temp_user: TempUser = response.json().await.map_err(|e| e.to_string())?;

                let role = PlantBuddyRole::try_from(temp_user.role).unwrap();
                let user = User {
                    id: temp_user.id,
                    name: temp_user.name,
                    role,
                    password: String::new(),
                };

                users.push(user);
            }
            info!("Get all users successful");
            Ok(users)
        }
        Err(e) => {
            info!("Get all users failed");
            Err(e.to_string())
        }
    }
}
<<<<<<< HEAD
#[derive(Deserialize, Debug, Clone)]
pub struct PlantData {
    pub id: i32,
    pub name: String,
    pub description: String,
    pub location: String,
    pub additionalCareTips: Vec<String>,
}

impl Default for PlantData {
    fn default() -> Self {
        Self {
            id: 1,
            name: String::new(),
            description: String::new(),
            location: String::new(),
            additionalCareTips: Vec::new(),
        }
    }
}
#[tokio::main(flavor = "current_thread")]
pub async fn get_all_plant_ids() -> Result<Vec<String>, reqwest::Error> {
    let client = reqwest::Client::new();
    let response = client
        .get(ENDPOINT.to_string() + "plants")
        .header("Authorization", "Basic YWRtaW46MTIzNA==")
        .send()
        .await?;
    let text = response.text().await?;
    info!("{:?}", text);
    let mut ids: Vec<String> = vec![];
    if text != "{\"plants\":null}" {
        let value: Value = serde_json::from_str(&text).unwrap();
        let data = value.get("plants").unwrap();
        data.as_array().unwrap().iter().for_each(|x| {
            ids.push(x.to_string());
        });
    }
    Ok(ids)
}
#[tokio::main(flavor = "current_thread")]
pub async fn get_plant_details(plant_id: String) -> Result<PlantData, reqwest::Error> {
    let client = reqwest::Client::new();
    let response = client
        .get(ENDPOINT.to_string() + &format!("plant/{}", plant_id))
        .header("Authorization", "Basic YWRtaW46MTIzNA==")
        .send()
        .await?;

    let details = response.error_for_status()?.json().await?;
    info!("{:?}", details);
    Ok(details)
}
#[derive(Deserialize, Debug)]
pub struct GraphData {
    pub values: Vec<i32>,
    pub timestamps: Vec<String>,
}

#[tokio::main(flavor = "current_thread")]
pub async fn get_graphs(
    plant_ids: Vec<String>,
    sensor_type: String,
) -> Result<Vec<GraphData>, Box<dyn std::error::Error>> {
    let client = reqwest::Client::new();
    let mut graphs = vec![];

    for plant_id in plant_ids {
        let response = client
            .get(&format!(
                "{}sensor-data?sensor={}&plant={}&from=2019-01-01T00:00:00.000Z&to=2023-05-20T00:00:00.000Z",
                ENDPOINT, sensor_type, plant_id
            ))
            .header("Authorization", "Basic YWRtaW46MTIzNA==")
            .send()
            .await?;

        let text = response.text().await?;
        if text != "{\"data\":null}" {
            let value: Value = serde_json::from_str(&text).unwrap();
            let data = value.get("data").unwrap();
            let mut values = vec![];
            let mut timestamps = vec![];
            data.as_array().unwrap().iter().for_each(|x| {
                let value = x.get("value").unwrap();
                let timestamp = x.get("timestamp").unwrap();
                values.push(value.as_f64().unwrap() as i32);
                timestamps.push(timestamp.as_str().unwrap().to_string());
            });
            graphs.push(GraphData { values, timestamps })
        }
    }

    Ok(graphs)
}
#[tokio::main(flavor = "current_thread")]
=======

/// Creates a new user with the given username, password, and user data.
///
/// # Arguments
///
/// * `username` - A string slice that holds the username.
/// * `password` - A string slice that holds the password.
/// * `user` - A `TempCreationUser` struct representing the user to create.
///
/// # Returns
///
/// Returns a `RequestResult` indicating whether the user was created successfully.
>>>>>>> 3a1d57cb
pub async fn create_user(
    username: String,
    password: String,
    user: TempCreationUser,
) -> RequestResult<()> {
    let client = reqwest::Client::new();
    let json = serde_json::to_string(&user).unwrap();
    let response = client
<<<<<<< HEAD
        .post(ENDPOINT.to_string() + "user/")
        .header("X-User-Password", &password)
=======
        .post(ENDPOINT.to_string() + "user")
        .header(
            "Authorization",
            "Basic ".to_string() + &encode_credentials(username.clone(), password.clone()),
        )
>>>>>>> 3a1d57cb
        .json(&user)
        .send()
        .await
        .map_err(|e| e.to_string())?;

    let result = response.error_for_status_ref().map(|_| ());

    match result {
        Ok(_) => {
            info!("Create user successful");
            Ok(())
        }
        Err(e) => {
            info!("Create user failed");
            Err(e.to_string())
        }
    }
}

<<<<<<< HEAD
#[tokio::main(flavor = "current_thread")]
pub async fn delete_user(
    username: String,
    password: String,
    id: u32,
) -> Result<(), reqwest::Error> {
=======
/// Deletes a user with the given username, password, and ID.
///
/// # Arguments
///
/// * `username` - A string slice that holds the username.
/// * `password` - A string slice that holds the password.
/// * `id` - The ID of the user to delete.
///
/// # Returns
///
/// Returns a `RequestResult` indicating whether the user was deleted successfully.
pub async fn delete_user(username: String, password: String, id: u32) -> RequestResult<()> {
>>>>>>> 3a1d57cb
    let client = reqwest::Client::new();
    let response = client
        .delete(ENDPOINT.to_string() + &format!("user/{}", id))
        .header(
            "Authorization",
            "Basic ".to_string() + &encode_credentials(username.clone(), password.clone()),
        )
        .send()
        .await
        .map_err(|e| e.to_string())?;

    let result = response.error_for_status_ref().map(|_| ());

    match result {
        Ok(_) => {
            info!("Delete user successful");
            Ok(())
        }
        Err(e) => {
            info!("Delete user failed");
            Err(e.to_string())
        }
    }
}

<<<<<<< HEAD
#[tokio::main(flavor = "current_thread")]
=======
/// Updates a user with the given username, password, ID, and user data.
///
/// # Arguments
///
/// * `username` - A string slice that holds the username.
/// * `password` - A string slice that holds the password.
/// * `id` - The ID of the user to update.
/// * `user` - A `TempCreationUser` struct representing the updated user data.
///
/// # Returns
///
/// Returns a `RequestResult` indicating whether the user was updated successfully.
>>>>>>> 3a1d57cb
pub async fn update_user(
    username: String,
    password: String,
    id: u32,
    user: TempCreationUser,
) -> RequestResult<()> {
    let client = reqwest::Client::new();
    let response = client
        .put(ENDPOINT.to_string() + &format!("user/{}", id))
        .header(
            "Authorization",
            "Basic ".to_string() + &encode_credentials(username.clone(), password.clone()),
        )
        .json(&user)
        .send()
        .await
        .map_err(|e| e.to_string())?;

    let result = response.error_for_status_ref().map(|_| ());

    match result {
        Ok(_) => {
            info!("Update user successful");
            Ok(())
        }
        Err(e) => {
            info!("Update user failed");
            Err(e.to_string())
        }
    }
}

/// Encodes the given username and password as a Base64-encoded string.
///
/// # Arguments
///
/// * `username` - A string slice that holds the username.
/// * `password` - A string slice that holds the password.
///
/// # Returns
///
/// Returns a string representing the encoded credentials.
pub fn encode_credentials(username: String, password: String) -> String {
    let combined = format!("{}:{}", username, password);
    let encoded = general_purpose::STANDARD.encode(combined);
    encoded
}

#[cfg(test)]
mod tests {
    use super::*;
    use rand::random;

    #[tokio::test]
    async fn test_login() {
        let username = "testuser".to_string();
        let password = "testpassword".to_string();
        let result = login(username, password).await;
        assert!(result.is_ok());
    }

    #[tokio::test]
    async fn test_get_all_users() {
        let username = "testuser".to_string();
        let password = "testpassword".to_string();
        let result = get_all_users(username, password).await;
        assert!(result.is_ok());
    }

    #[tokio::test]
    async fn test_create_user() {
        let username = "testuser2".to_string();
        let password = "testpassword".to_string();
        let random: u32 = random();
        let user = TempCreationUser {
            name: random.to_string(),
            password: "testpassword".to_string(),
            role: PlantBuddyRole::Admin.into(),
        };
        let result = create_user(username, password, user).await;
        assert!(result.is_ok());
    }

    #[test]
    fn test_encode_credentials() {
        let username = "testuser".to_string();
        let password = "testpassword".to_string();
        let result = encode_credentials(username, password);
        assert_eq!(result, "dGVzdHVzZXI6dGVzdHBhc3N3b3Jk");
    }
}<|MERGE_RESOLUTION|>--- conflicted
+++ resolved
@@ -1,17 +1,5 @@
-use crate::detail::DetailMessage;
-use crate::graphs::{PlantChart, PlantCharts};
 use crate::login::PlantBuddyRole;
 use crate::management::User;
-<<<<<<< HEAD
-use crate::{graphs, Message};
-use env_logger::fmt::Timestamp;
-use iced::theme::palette::Primary;
-use itertools::Itertools;
-use log::info;
-use plotters::style::RED;
-use serde::{Deserialize, Serialize};
-use serde_json::{Map, Value};
-=======
 use base64::{
     alphabet,
     engine::{self, general_purpose},
@@ -20,15 +8,10 @@
 use log::info;
 use serde::{Deserialize, Serialize};
 use serde_json::Value;
->>>>>>> 3a1d57cb
 use std::hash::Hash;
 use std::ops::Range;
 
 const ENDPOINT: &str = "https://pb.mfloto.com/v1/";
-<<<<<<< HEAD
-pub type RequestResult<T> = Result<T, String>;
-pub async fn login(username: String, password: String) -> RequestResult<PlantBuddyRole> {
-=======
 
 /// Represents a temporary user returned by the login API.
 #[derive(Deserialize, Debug)]
@@ -71,7 +54,6 @@
 /// Returns a `TempCreationUser` struct representing the logged-in user.
 pub async fn login(username: String, password: String) -> RequestResult<TempCreationUser> {
     info!("Login Server request");
->>>>>>> 3a1d57cb
     let client = reqwest::Client::new();
     let response = client
         .get(ENDPOINT.to_string() + "user/login")
@@ -80,14 +62,13 @@
             "Basic ".to_string() + &encode_credentials(username.clone(), password.clone()),
         )
         .send()
-        .await
-        .map_err(|e| e.to_string())?;
+        .await?;
 
     let result = response.error_for_status_ref().map(|_| ());
 
     match result {
         Ok(_) => {
-            let res = response.text().await.map_err(|e| e.to_string())?;
+            let res = response.text().await?;
             let v: Value = serde_json::from_str(&res).unwrap();
             let role_value = v["role"]
                 .as_u64()
@@ -106,31 +87,6 @@
             info!("Login failed");
             Err(e.to_string())
         }
-<<<<<<< HEAD
-        Err(e) => Err(e.to_string()),
-    }
-}
-
-#[derive(Deserialize, Debug)]
-struct TempUser {
-    id: u32,
-    name: String,
-    role: u64,
-}
-
-#[derive(Deserialize, Debug, Serialize)]
-pub struct TempCreationUser {
-    pub(crate) name: String,
-    pub(crate) password: String,
-    pub(crate) role: u64,
-}
-
-#[tokio::main(flavor = "current_thread")]
-pub async fn get_all_users(
-    username: String,
-    password: String,
-) -> Result<Vec<User>, reqwest::Error> {
-=======
     }
 }
 
@@ -145,7 +101,6 @@
 ///
 /// Returns a vector of `User` structs representing all the users.
 pub async fn get_all_users(username: String, password: String) -> RequestResult<Vec<User>> {
->>>>>>> 3a1d57cb
     let client = reqwest::Client::new();
     let response = client
         .get(ENDPOINT.to_string() + "users")
@@ -154,33 +109,8 @@
             "Basic ".to_string() + &encode_credentials(username.clone(), password.clone()),
         )
         .send()
-<<<<<<< HEAD
-        .await?;
-
-    let ids: Vec<i64> = response.error_for_status()?.json().await?;
-
-    println!("{:?}", ids);
-    let mut users = Vec::new();
-    for id in ids {
-        let response = client
-            .get(ENDPOINT.to_string() + &format!("user/{}", id))
-            .header("Authorization", "Basic YWRtaW46MTIzNA==")
-            .send()
-            .await?;
-
-        let temp_user: TempUser = response.error_for_status()?.json().await?;
-        let role = PlantBuddyRole::try_from(temp_user.role).unwrap();
-        let user = User {
-            id: temp_user.id,
-            name: temp_user.name,
-            role,
-            password: String::new(),
-        };
-        println!("{:?}", user);
-=======
         .await
         .map_err(|e| e.to_string())?;
->>>>>>> 3a1d57cb
 
     let result = response.error_for_status_ref().map(|_| ());
 
@@ -222,7 +152,18 @@
         }
     }
 }
-<<<<<<< HEAD
+
+/// Creates a new user with the given username, password, and user data.
+///
+/// # Arguments
+///
+/// * `username` - A string slice that holds the username.
+/// * `password` - A string slice that holds the password.
+/// * `user` - A `TempCreationUser` struct representing the user to create.
+///
+/// # Returns
+///
+/// Returns a `RequestResult` indicating whether the user was created successfully.
 #[derive(Deserialize, Debug, Clone)]
 pub struct PlantData {
     pub id: i32,
@@ -319,20 +260,6 @@
     Ok(graphs)
 }
 #[tokio::main(flavor = "current_thread")]
-=======
-
-/// Creates a new user with the given username, password, and user data.
-///
-/// # Arguments
-///
-/// * `username` - A string slice that holds the username.
-/// * `password` - A string slice that holds the password.
-/// * `user` - A `TempCreationUser` struct representing the user to create.
-///
-/// # Returns
-///
-/// Returns a `RequestResult` indicating whether the user was created successfully.
->>>>>>> 3a1d57cb
 pub async fn create_user(
     username: String,
     password: String,
@@ -341,16 +268,11 @@
     let client = reqwest::Client::new();
     let json = serde_json::to_string(&user).unwrap();
     let response = client
-<<<<<<< HEAD
-        .post(ENDPOINT.to_string() + "user/")
-        .header("X-User-Password", &password)
-=======
         .post(ENDPOINT.to_string() + "user")
         .header(
             "Authorization",
             "Basic ".to_string() + &encode_credentials(username.clone(), password.clone()),
         )
->>>>>>> 3a1d57cb
         .json(&user)
         .send()
         .await
@@ -370,14 +292,6 @@
     }
 }
 
-<<<<<<< HEAD
-#[tokio::main(flavor = "current_thread")]
-pub async fn delete_user(
-    username: String,
-    password: String,
-    id: u32,
-) -> Result<(), reqwest::Error> {
-=======
 /// Deletes a user with the given username, password, and ID.
 ///
 /// # Arguments
@@ -390,7 +304,6 @@
 ///
 /// Returns a `RequestResult` indicating whether the user was deleted successfully.
 pub async fn delete_user(username: String, password: String, id: u32) -> RequestResult<()> {
->>>>>>> 3a1d57cb
     let client = reqwest::Client::new();
     let response = client
         .delete(ENDPOINT.to_string() + &format!("user/{}", id))
@@ -416,9 +329,6 @@
     }
 }
 
-<<<<<<< HEAD
-#[tokio::main(flavor = "current_thread")]
-=======
 /// Updates a user with the given username, password, ID, and user data.
 ///
 /// # Arguments
@@ -431,7 +341,6 @@
 /// # Returns
 ///
 /// Returns a `RequestResult` indicating whether the user was updated successfully.
->>>>>>> 3a1d57cb
 pub async fn update_user(
     username: String,
     password: String,
