use std::sync::Arc;

use crate::login::PlantBuddyRole;
use crate::management::User;
use base64::{
    engine::{self, general_purpose},
    Engine as _,
};
use iced::futures::future::join_all;
use itertools::enumerate;
use log::info;
use reqwest::{Client, Request};
use serde::{Deserialize, Serialize};
use serde_json::{json, to_string, Value};
use tokio::sync::Mutex;

/// Our Api client that keeps our client and credentials to avoid reencoding and redoing name resolutions
/// The client is wrapped in an Arc<Mutex<reqwest::Client>> to allow for concurrent access using tokio to avoid deadlocks
#[derive(Clone, Debug)]
pub(crate) struct ApiClient {
    client: Arc<Mutex<reqwest::Client>>,
}

impl ApiClient {
    #[must_use]
    pub fn new(username: String, password: String) -> Self {
        // Make a new client with the given username and password as base64 encoded credentials in the headers
        let client = reqwest::Client::builder()
            .default_headers({
                let mut headers = reqwest::header::HeaderMap::new();
                headers.insert(
                    reqwest::header::AUTHORIZATION,
                    reqwest::header::HeaderValue::from_str(&format!(
                        "Basic {}",
                        encode_credentials(username, password)
                    ))
                    .unwrap(),
                );
                headers
            })
            .build()
            .unwrap();
        Self {
            client: Arc::new(Mutex::new(client)),
        }
    }

    /// Gets all users in the database
    /// # Returns
    /// Returns a vector of `User` structs representing all the users.
    pub async fn get_all_users(self) -> RequestResult<Vec<User>> {
        let client = self.client.lock().await;
        let response = client
            .get(ENDPOINT.to_string() + "users")
            .send()
            .await
            .map_err(|e| e.to_string())?;
        let result = response.error_for_status_ref().map(|_| ());
        match result {
            Ok(_) => {
                let ids: Vec<i64> = response.json().await.map_err(|e| e.to_string())?;

                let mut users = Vec::new();
                for id in ids {
                    let response = client
                        .get(ENDPOINT.to_string() + &format!("user/{}", id))
                        .send()
                        .await
                        .map_err(|e| e.to_string())?;

                    let temp_user: TempUser = response.json().await.map_err(|e| e.to_string())?;

                    let role = PlantBuddyRole::try_from(temp_user.role).unwrap();
                    let user = User {
                        id: temp_user.id,
                        name: temp_user.name,
                        role,
                        password: String::new(),
                    };

                    users.push(user);
                }
                info!("Get all users successful");
                Ok(users)
            }
            Err(e) => {
                info!("Get all users failed");
                Err(e.to_string())
            }
        }
    }
}

const ENDPOINT: &str = "https://pb.mfloto.com/v1/";

/// Represents a temporary user returned by the login API.
#[derive(Deserialize, Debug)]
struct TempUser {
    id: u32,
    name: String,
    role: u64,
}

/// Represents a temporary user used to create a new user.
#[derive(Deserialize, Debug, Serialize, Clone, Default)]
pub struct TempCreationUser {
    pub(crate) name: String,
    pub(crate) password: String,
    pub(crate) role: u64,
}

/// Represents the result of a request.
pub type RequestResult<T> = Result<T, String>;

/// Logs in a user with the given username and password.
///
/// # Arguments
///
/// * `username` - A string slice that holds the username.
/// * `password` - A string slice that holds the password.
///
/// # Returns
///
/// Returns a `TempCreationUser` struct representing the logged-in user.
pub async fn login(username: String, password: String) -> RequestResult<TempCreationUser> {
    info!("Login Server request");
    let client = reqwest::Client::new();
    let response = client
        .get(ENDPOINT.to_string() + "user/login")
        .header(
            "Authorization",
            "Basic ".to_string() + &encode_credentials(username.clone(), password.clone()),
        )
        .send()
        .await
        .map_err(|e| e.to_string())?;

    let result = response.error_for_status_ref().map(|_| ());

    match result {
        Ok(_) => {
            let res = response.text().await.map_err(|e| e.to_string())?;
            let v: Value = serde_json::from_str(&res).unwrap();
            let role_value = v["role"]
                .as_u64()
                .ok_or("Role not found or not an integer")
                .unwrap();

            let login_user = TempCreationUser {
                name: username.clone(),
                password: password.clone(),
                role: role_value.clone(),
            };
            info!("Login successful");
            Ok(login_user)
        }
        Err(e) => {
            info!("Login failed");
            Err(e.to_string())
        }
    }
}
pub async fn create_plant(
    new_plant: PlantMetadata,
    plant_group_id: i32,
    plant_id: Option<String>,
) -> Result<(), reqwest::Error> {
    let mut json = serde_json::to_value(new_plant).unwrap();
    json["plantGroupId"] = json!(plant_group_id);
    info!("{:?}", json);
    let client = Client::new();
    let response = if plant_id.is_none() {
        let response = client
            .post(&format!("{}plant", ENDPOINT))
            .header("Authorization", "Basic YWRtaW46MTIzNA==")
            .json(&json)
            .send()
            .await?;
        response
    } else {
        let response = client
            .put(&format!("{}plant/{}", ENDPOINT, plant_id.unwrap()))
            .header("Authorization", "Basic YWRtaW46MTIzNA==")
            .json(&json)
            .send()
            .await?;
        response
    };
    let result = response.error_for_status_ref().map(|_| ());

    match result {
        Ok(_) => {
            info!("Successfully created plant");
            Ok(())
        }
        Err(e) => {
            info!("No Plant created");
            Err(e.to_string())
        }
    }
    .expect("TODO: panic message");

    Ok(())
}
<<<<<<< HEAD
pub async fn create_group(new_group: PlantGroupMetadata) -> Result<(), reqwest::Error> {
    let mut json = serde_json::to_value(new_group.clone()).unwrap();
    for (i, sensor) in enumerate(new_group.sensorRanges.iter()) {
        json["sensorRanges"][i]["sensor"] = json!(sensor.sensorType.name);
    }
    info!("{}", json);
=======
#[tokio::main(flavor = "current_thread")]
pub async fn delete_plant(plant_id: String) -> Result<(), reqwest::Error> {
>>>>>>> bc17812a
    let client = reqwest::Client::new();
    let response = client
        .delete(&format!("{}plant/{}", ENDPOINT, plant_id))
        .header("Authorization", "Basic YWRtaW46MTIzNA==")
        .send()
        .await?;
    let result = response.error_for_status_ref().map(|_| ());

    match result {
        Ok(_) => {
            info!("Successfully deleted plant");
            Ok(())
        }
        Err(e) => {
            info!("No Plant deleted");
            Err(e)
        }
    }
}
<<<<<<< HEAD
=======
#[tokio::main(flavor = "current_thread")]
pub async fn delete_group(group_id: String) -> Result<(), reqwest::Error> {
    let client = Client::new();
    let response = client
        .delete(&format!("{}plant-group/{}", ENDPOINT, group_id))
        .header("Authorization", "Basic YWRtaW46MTIzNA==")
        .send()
        .await?;
    let result = response.error_for_status_ref().map(|_| ());

    match result {
        Ok(_) => {
            info!("Successfully deleted group");
            Ok(())
        }
        Err(e) => {
            info!("No Group deleted");
            Err(e)
        }
    }
}
#[tokio::main(flavor = "current_thread")]
pub async fn create_group(
    new_group: PlantGroupMetadata,
    group_id: Option<String>,
) -> Result<(), reqwest::Error> {
    let mut json = serde_json::to_value(new_group.clone()).unwrap();
    for (i, sensor) in enumerate(new_group.sensorRanges.iter()) {
        json["sensorRanges"][i]["sensor"] = json!(sensor.sensorType.name);
    }
    let client = Client::new();
    let response = if group_id.is_none() {
        client
            .post(&format!("{}plant-group", ENDPOINT))
            .header("Authorization", "Basic YWRtaW46MTIzNA==")
            .json(&json)
            .send()
            .await?
    } else {
        client
            .put(&format!("{}plant-group/{}", ENDPOINT, group_id.unwrap()))
            .header("Authorization", "Basic YWRtaW46MTIzNA==")
            .json(&json)
            .send()
            .await?
    };
    let result = response.error_for_status_ref().map(|_| ());

    match result {
        Ok(_) => {
            info!("Successfully created Group");
            Ok(())
        }
        Err(e) => {
            info!("No Group created");
            Err(e.to_string())
        }
    }
    .expect("TODO: panic message");

    Ok(())
}
>>>>>>> bc17812a
#[tokio::main(flavor = "current_thread")]
pub async fn get_all_plant_ids_names() -> Result<Vec<(String, String)>, reqwest::Error> {
    let client = reqwest::Client::new();
    let response = client
        .get(ENDPOINT.to_string() + "plants/overview")
        .header("Authorization", "Basic YWRtaW46MTIzNA==")
        .send()
        .await?;
    let text = response.text().await?;
    let mut ids: Vec<(String, String)> = vec![];
    if text != "{\"plants\":null}" {
        let value: Value = serde_json::from_str(&text).unwrap();
        let data = value.get("plants").unwrap();
        data.as_array().unwrap().iter().for_each(|plant| {
            ids.push((
                plant.get("id").unwrap().to_string(),
                plant.get("name").unwrap().to_string(),
            ));
        });
    }
    Ok(ids)
}
#[tokio::main(flavor = "current_thread")]
pub async fn get_all_group_ids_names() -> Result<Vec<(String, String)>, reqwest::Error> {
    let client = reqwest::Client::new();
    let response = client
        .get(ENDPOINT.to_string() + "plant-groups/overview")
        .header("Authorization", "Basic YWRtaW46MTIzNA==")
        .send()
        .await?;
    let text = response.text().await?;
    let mut ids: Vec<(String, String)> = vec![];
    if text != "{\"plantGroups\":null}" {
        let value: Value = serde_json::from_str(&text).unwrap();
        let data = value.get("plantGroups").unwrap();
        data.as_array().unwrap().iter().for_each(|plant| {
            ids.push((
                plant.get("id").unwrap().to_string(),
                plant.get("name").unwrap().to_string(),
            ));
        });
    }
    Ok(ids)
}
#[derive(Deserialize, Debug, Clone, Default, Serialize)]
pub struct PlantMetadata {
    pub name: String,
    pub description: String,
    pub species: String,
    pub location: String,
    pub additionalCareTips: Vec<String>,
    #[serde(skip_serializing)]
    pub plantGroup: PlantGroupMetadata,
}

#[derive(Deserialize, Debug, Clone, Serialize)]
pub struct PlantGroupMetadata {
    #[serde(skip_serializing)]
    pub id: i32,
    pub name: String,
    pub description: String,
    pub careTips: Vec<String>,
    pub sensorRanges: Vec<SensorRange>,
}
impl Default for PlantGroupMetadata {
    fn default() -> Self {
        PlantGroupMetadata {
            id: 0,
            name: String::new(),
            description: String::new(),
            careTips: vec![],
            //TODO: Curse you hardcoded values
            sensorRanges: vec![
                SensorRange {
                    sensorType: SensorType {
                        name: "soil-moisture".to_string(),
                        unit: "percent".to_string(),
                    },
                    min: 0,
                    max: 0,
                },
                SensorRange {
                    sensorType: SensorType {
                        name: "humidity".to_string(),
                        unit: "percent".to_string(),
                    },
                    min: 0,
                    max: 0,
                },
                SensorRange {
                    sensorType: SensorType {
                        name: "temperature".to_string(),
                        unit: "celcius".to_string(),
                    },
                    min: 0,
                    max: 0,
                },
            ],
        }
    }
}

#[derive(Deserialize, Debug, Clone, Default, Serialize)]
pub struct SensorRange {
    #[serde(skip_serializing)]
    pub sensorType: SensorType,
    pub min: i32,
    pub max: i32,
}
#[derive(Deserialize, Debug, Clone, Default, Serialize)]
pub struct SensorType {
    pub name: String,
    pub unit: String,
}
#[tokio::main(flavor = "current_thread")]
pub async fn get_plant_details(
    plant_id: String,
) -> Result<(PlantMetadata, PlantGroupMetadata), reqwest::Error> {
    let client = reqwest::Client::new();
    let response = client
        .get(ENDPOINT.to_string() + &format!("plant/{}", plant_id))
        .header("Authorization", "Basic YWRtaW46MTIzNA==")
        .send()
        .await?;

    let details: PlantMetadata = response.error_for_status()?.json().await?;
    let plant_group = details.plantGroup.clone();

    Ok((details, plant_group))
}

#[derive(Deserialize, Debug, Clone)]
pub struct GraphData {
    pub values: Vec<i32>,
    pub timestamps: Vec<String>,
}
#[tokio::main(flavor = "current_thread")]
pub async fn get_graphs(
    plant_ids: Vec<String>,
    // FIXME: This should use the enum, implementing the display trait which automatically converts to the string
    sensor_type: String,
) -> RequestResult<Vec<GraphData>> {
    let client = reqwest::Client::new();
    let mut tasks = vec![];

    for plant_id in plant_ids {
        let type_clone = sensor_type.clone();
        let client = client.clone();
        let task = tokio::spawn(async move {
            let response = client
                .get(&format!(
                    "{}sensor-data?sensor={}&plant={}&from=2019-01-01T00:00:00.000Z&to=2023-05-29T23:00:00.000Z",
                    ENDPOINT, type_clone, plant_id
                ))
                // FIXME: We should stop leaking the authentication data here, but for the testing DB it's fine for now
                .header("Authorization", "Basic YWRtaW46MTIzNA==")
                .send()
                .await.map_err(|e| e.to_string())?;

            let text = response.text().await.map_err(|e| e.to_string())?;
            // FIXME: If we can get no data back the return type of our function should be an Option
            if text != "{\"data\":null}" {
                let value: Value = serde_json::from_str(&text).unwrap();
                let data = value.get("data").unwrap();
                let mut values = vec![];
                let mut timestamps = vec![];
                data.as_array().unwrap().iter().for_each(|x| {
                    let value = x.get("value").unwrap();
                    let timestamp = x.get("timestamp").unwrap();
                    values.push(value.as_f64().unwrap() as i32);
                    timestamps.push(timestamp.as_str().unwrap().to_string());
                });
                Ok(GraphData { values, timestamps })
            } else {
                Err("No data found".to_string())
            }
        });
        tasks.push(task);
    }
    let results = join_all(tasks).await;
    let mut graphs = vec![];
    for result in results {
        match result {
            Ok(Ok(graph_data)) => graphs.push(graph_data),
            _ => {}
        }
    }

    Ok(graphs)
}

/// Creates a new user with the given username, password, and user data.
///
/// # Arguments
///
/// * `username` - A string slice that holds the username.
/// * `password` - A string slice that holds the password.
/// * `user` - A `TempCreationUser` struct representing the user to create.
///
/// # Returns
///
/// Returns a `RequestResult` indicating whether the user was created successfully.
pub async fn create_user(
    username: String,
    password: String,
    user: TempCreationUser,
) -> RequestResult<()> {
    let client = reqwest::Client::new();
    let response = client
        .post(ENDPOINT.to_string() + "user")
        .header(
            "Authorization",
            "Basic".to_string() + &encode_credentials(username.clone(), password.clone()),
        )
        .json(&user)
        .send()
        .await
        .map_err(|e| e.to_string())?;

    let result = response.error_for_status_ref().map(|_| ());

    match result {
        Ok(_) => {
            info!("Create user successful");
            Ok(())
        }
        Err(e) => {
            info!("Create user failed");
            Err(e.to_string())
        }
    }
}

/// Deletes a user with the given username, password, and ID.
///
/// # Arguments
///
/// * `username` - A string slice that holds the username.
/// * `password` - A string slice that holds the password.
/// * `id` - The ID of the user to delete.
///
/// # Returns
///
/// Returns a `RequestResult` indicating whether the user was deleted successfully.
pub async fn delete_user(username: String, password: String, id: u32) -> RequestResult<()> {
    let client = reqwest::Client::new();
    let response = client
        .delete(ENDPOINT.to_string() + &format!("user/{}", id))
        .header(
            "Authorization",
            "Basic ".to_string() + &encode_credentials(username.clone(), password.clone()),
        )
        .send()
        .await
        .map_err(|e| e.to_string())?;

    let result = response.error_for_status_ref().map(|_| ());

    match result {
        Ok(_) => {
            info!("Delete user successful");
            Ok(())
        }
        Err(e) => {
            info!("Delete user failed");
            Err(e.to_string())
        }
    }
}

/// Updates a user with the given username, password, ID, and user data.
///
/// # Arguments
///
/// * `username` - A string slice that holds the username.
/// * `password` - A string slice that holds the password.
/// * `id` - The ID of the user to update.
/// * `user` - A `TempCreationUser` struct representing the updated user data.
///
/// # Returns
///
/// Returns a `RequestResult` indicating whether the user was updated successfully.
pub async fn update_user(
    username: String,
    password: String,
    id: u32,
    user: TempCreationUser,
) -> RequestResult<()> {
    let client = reqwest::Client::new();
    let response = client
        .put(ENDPOINT.to_string() + &format!("user/{}", id))
        .header(
            "Authorization",
            "Basic ".to_string() + &encode_credentials(username.clone(), password.clone()),
        )
        .json(&user)
        .send()
        .await
        .map_err(|e| e.to_string())?;

    let result = response.error_for_status_ref().map(|_| ());

    match result {
        Ok(_) => {
            info!("Update user successful");
            Ok(())
        }
        Err(e) => {
            info!("Update user failed");
            Err(e.to_string())
        }
    }
}

/// Encodes the given username and password as a Base64-encoded string.
///
/// # Arguments
///
/// * `username` - A string slice that holds the username.
/// * `password` - A string slice that holds the password.
///
/// # Returns
///
/// Returns a string representing the encoded credentials.
pub fn encode_credentials(username: String, password: String) -> String {
    let combined = format!("{}:{}", username, password);
    let encoded = general_purpose::STANDARD.encode(combined);
    encoded
}

#[cfg(test)]
mod tests {
    use super::*;
    use rand::random;

    #[tokio::test]
    async fn test_login() {
        let username = "testuser".to_string();
        let password = "testpassword".to_string();
        let result = login(username, password).await;
        assert!(result.is_ok());
    }

    #[tokio::test]
    async fn test_get_all_users() {
        let username = "testuser".to_string();
        let password = "testpassword".to_string();
        let mut api_client = ApiClient::new(username, password);
        let result = api_client.get_all_users().await;
        assert!(result.is_ok());
    }

    #[tokio::test]
    async fn test_create_user() {
        let username = "testuser".to_string();
        let password = "testpassword".to_string();
        let random: u32 = random();
        let user = TempCreationUser {
            name: random.to_string(),
            password: "testpassword".to_string(),
            role: PlantBuddyRole::Admin.into(),
        };
        let result = create_user(username, password, user).await;
        assert!(result.is_err());
    }

    #[test]
    fn test_encode_credentials() {
        let username = "testuser".to_string();
        let password = "testpassword".to_string();
        let result = encode_credentials(username, password);
        assert_eq!(result, "dGVzdHVzZXI6dGVzdHBhc3N3b3Jk");
    }
}<|MERGE_RESOLUTION|>--- conflicted
+++ resolved
@@ -202,17 +202,8 @@
 
     Ok(())
 }
-<<<<<<< HEAD
-pub async fn create_group(new_group: PlantGroupMetadata) -> Result<(), reqwest::Error> {
-    let mut json = serde_json::to_value(new_group.clone()).unwrap();
-    for (i, sensor) in enumerate(new_group.sensorRanges.iter()) {
-        json["sensorRanges"][i]["sensor"] = json!(sensor.sensorType.name);
-    }
-    info!("{}", json);
-=======
-#[tokio::main(flavor = "current_thread")]
+
 pub async fn delete_plant(plant_id: String) -> Result<(), reqwest::Error> {
->>>>>>> bc17812a
     let client = reqwest::Client::new();
     let response = client
         .delete(&format!("{}plant/{}", ENDPOINT, plant_id))
@@ -232,8 +223,6 @@
         }
     }
 }
-<<<<<<< HEAD
-=======
 #[tokio::main(flavor = "current_thread")]
 pub async fn delete_group(group_id: String) -> Result<(), reqwest::Error> {
     let client = Client::new();
@@ -296,7 +285,6 @@
 
     Ok(())
 }
->>>>>>> bc17812a
 #[tokio::main(flavor = "current_thread")]
 pub async fn get_all_plant_ids_names() -> Result<Vec<(String, String)>, reqwest::Error> {
     let client = reqwest::Client::new();
@@ -436,7 +424,6 @@
 #[tokio::main(flavor = "current_thread")]
 pub async fn get_graphs(
     plant_ids: Vec<String>,
-    // FIXME: This should use the enum, implementing the display trait which automatically converts to the string
     sensor_type: String,
 ) -> RequestResult<Vec<GraphData>> {
     let client = reqwest::Client::new();
