use crate::{Icon, Message, Tab};
use iced::{
    widget::{Column, Container, Radio, Text},
    Element,
};
use iced_aw::style::TabBarStyles;
use iced_aw::tab_bar::TabLabel;
#[derive(Debug, Clone, Copy, PartialEq, Eq, Default)]
pub enum TabBarPosition {
    #[default]
    Top,
    Bottom,
}

impl TabBarPosition {
    pub const ALL: [TabBarPosition; 2] = [TabBarPosition::Top, TabBarPosition::Bottom];
}

impl From<TabBarPosition> for String {
    fn from(position: TabBarPosition) -> Self {
        String::from(match position {
            TabBarPosition::Top => "Top",
            TabBarPosition::Bottom => "Bottom",
        })
    }
}

//#[derive(Debug, Clone, Copy, PartialEq, Eq)]
pub struct TabSettings {
    pub tab_bar_position: Option<TabBarPosition>,
    pub tab_bar_theme: Option<TabBarStyles>,
}

impl TabSettings {
    pub fn new() -> Self {
        TabSettings {
            tab_bar_position: Some(TabBarPosition::Top),
            tab_bar_theme: Some(TabBarStyles::Green),
        }
    }
}

#[derive(Debug, Clone)]
pub enum SettingsMessage {
    PositionSelected(TabBarPosition),
    ThemeSelected(TabBarStyles),
}

pub struct SettingsTab {
    settings: TabSettings,
}

impl SettingsTab {
    pub fn new() -> Self {
        SettingsTab {
            settings: TabSettings::new(),
        }
    }

    pub fn settings(&self) -> &TabSettings {
        &self.settings
    }

    pub fn update(&mut self, message: SettingsMessage) {
        match message {
            SettingsMessage::PositionSelected(position) => {
                self.settings.tab_bar_position = Some(position)
            }
            SettingsMessage::ThemeSelected(theme) => self.settings.tab_bar_theme = Some(theme),
        }
    }
}

impl Tab for SettingsTab {
    type Message = Message;

    fn title(&self) -> String {
        String::from("Settings")
    }

    fn tab_label(&self) -> TabLabel {
        TabLabel::IconText(Icon::CogAlt.into(), self.title())
    }

    fn content(&self) -> Element<'_, Self::Message> {
        let content: Element<'_, SettingsMessage> = Container::new(
            Column::new()
                .push(Text::new("TabBar position:").size(35))
                .push(TabBarPosition::ALL.iter().cloned().fold(
                    Column::new().padding(10).spacing(10),
                    |column, position| {
                        column.push(
                            Radio::new(
                                position,
                                position,
                                self.settings().tab_bar_position,
                                SettingsMessage::PositionSelected,
                            )
<<<<<<< HEAD
                            .size(16),
=======
                            .size(35),
>>>>>>> fd4e7c69
                        )
                    },
                ))
                .push(Text::new("TabBar color:").size(35))
                .push(
                    (0..5).fold(Column::new().padding(10).spacing(10), |column, id| {
                        column.push(
                            Radio::new(
                                predefined_style(id),
                                predefined_style(id),
                                self.settings().tab_bar_theme,
                                SettingsMessage::ThemeSelected,
                            )
<<<<<<< HEAD
                            .size(16),
=======
                            .size(35),
>>>>>>> fd4e7c69
                        )
                    }),
                ),
        )
        .into();

        content.map(Message::Settings)
    }
}

fn predefined_style(index: usize) -> TabBarStyles {
    match index {
        0 => TabBarStyles::Default,
        1 => TabBarStyles::Red,
        2 => TabBarStyles::Blue,
        3 => TabBarStyles::Green,
        4 => TabBarStyles::Purple,
        _ => TabBarStyles::Default,
    }
}<|MERGE_RESOLUTION|>--- conflicted
+++ resolved
@@ -96,11 +96,7 @@
                                 self.settings().tab_bar_position,
                                 SettingsMessage::PositionSelected,
                             )
-<<<<<<< HEAD
-                            .size(16),
-=======
                             .size(35),
->>>>>>> fd4e7c69
                         )
                     },
                 ))
@@ -114,11 +110,7 @@
                                 self.settings().tab_bar_theme,
                                 SettingsMessage::ThemeSelected,
                             )
-<<<<<<< HEAD
-                            .size(16),
-=======
                             .size(35),
->>>>>>> fd4e7c69
                         )
                     }),
                 ),
