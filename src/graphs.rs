use crate::detail::{DetailPage, Sensortypes};
use crate::requests::GraphData;
use crate::TEXT_SIZE;
use iced::{Element, Length};
use itertools::Itertools;
use plotters::chart::SeriesLabelPosition;
use plotters::element::PathElement;
use plotters::prelude::RGBColor;
use plotters::series::LineSeries;
use plotters::style::{Color, IntoFont, BLACK, BLUE, WHITE};
use plotters_iced::{Chart, ChartBuilder, ChartWidget, DrawingBackend};

#[derive(Debug, Clone)]
pub struct PlantChart {
    pub name: String,
    pub x: Vec<i32>,
    pub y: Vec<i32>,
    color: RGBColor,
}
impl PlantChart {
    pub fn new(name: String, x: Vec<i32>, y: Vec<i32>, color: RGBColor) -> PlantChart {
        PlantChart { name, x, y, color }
    }
    pub fn test() -> PlantChart {
        PlantChart {
            name: String::from("Test"),
            x: vec![0, 0, 0, 0, 0, 0],
            y: vec![0, 1, 2, 3, 4, 5],
            color: BLUE,
        }
    }
    pub fn get_color(&self) -> RGBColor {
        self.color
    }
}
#[derive(Debug, Clone)]
pub struct PlantCharts<M> {
    pub charts: Vec<PlantChart>,
    pub message: M,
}

impl<M: 'static> PlantCharts<M> {
    pub fn new(charts: Vec<PlantChart>, message: M) -> PlantCharts<M> {
        PlantCharts { charts, message }
    }
    pub fn test(message: M) -> PlantCharts<M> {
        PlantCharts {
            charts: vec![PlantChart::test()],
            message,
        }
    }
    pub fn largest_x_y(&self) -> (i32, i32) {
        let mut x = 0;
        let mut y = 0;
        for chart in self.charts.iter() {
            for (i, j) in chart.x.iter().zip(chart.y.iter()) {
                if *i > x {
                    x = *i;
                }
                if *j > y {
                    y = *j;
                }
            }
        }
        (x, y)
    }
    pub fn create_charts(
        message: M,
        graph_data: Vec<GraphData>,
        sensor: Sensortypes,
        name: String,
    ) -> PlantCharts<M> {
        let mut charts = Vec::new();
        for data in &graph_data {
            let chart = PlantChart::new(
                format!("{}-{}", name, sensor),
                (0..data.timestamps.len() as i32).collect_vec(),
                data.values.clone(),
                sensor.get_color(),
            );
            charts.push(chart);
        }
<<<<<<< HEAD
        let plant_charts = PlantCharts::new(charts, message);
        plant_charts
=======
        PlantCharts::new(charts, message)
>>>>>>> dc06d657
    }
    pub fn update_charts(
        &self,
        message: M,
        graph_data: Vec<GraphData>,
        sensor: Sensortypes,
        name: String,
    ) -> PlantCharts<M> {
        PlantCharts::<M>::create_charts(message, graph_data, sensor, name)
    }
}

impl<M: 'static + Clone> Chart<M> for PlantCharts<M> {
    type State = ();
    fn build_chart<DB: DrawingBackend>(&self, _state: &Self::State, mut builder: ChartBuilder<DB>) {
        //Change background color
        let mut chart = builder
            .caption("Pflanzengraphen", ("sans-serif", 30).into_font())
            .margin(10)
            .x_label_area_size(40)
            .y_label_area_size(40)
            .build_cartesian_2d(0..self.largest_x_y().0, 0..self.largest_x_y().1)
            .unwrap();
        chart
            .configure_mesh()
            .bold_line_style(BLACK.mix(0.3))
            .light_line_style(BLACK.mix(0.3))
            .axis_style(BLACK.mix(0.5))
            .draw()
            .expect("failed to draw mesh");

        for plantchart in self.charts.iter() {
            let color = plantchart.get_color();
            chart
                .draw_series(
                    LineSeries::new(
                        plantchart
                            .x
                            .iter()
                            .zip(plantchart.y.iter())
                            .map(|(x, y)| (*x, *y)),
                        &color,
                    )
                    .point_size(1),
                )
                .unwrap()
                .label(plantchart.name.as_str())
                .legend(move |(x, y)| PathElement::new(vec![(x, y), (x + 20, y)], color));
        }
        chart
            .configure_series_labels()
            .legend_area_size(50)
            .border_style(BLACK)
            .background_style(WHITE.mix(0.8))
            .position(SeriesLabelPosition::UpperLeft)
            .label_font("Hectic")
            .draw()
            .unwrap();
    }
}

impl<M: 'static + Clone> PlantCharts<M> {
    fn view(&self) -> Element<'_, M> {
        ChartWidget::new(self)
            .width(Length::Fill)
            .height(Length::Fill)
            .into()
    }
}<|MERGE_RESOLUTION|>--- conflicted
+++ resolved
@@ -80,12 +80,7 @@
             );
             charts.push(chart);
         }
-<<<<<<< HEAD
-        let plant_charts = PlantCharts::new(charts, message);
-        plant_charts
-=======
         PlantCharts::new(charts, message)
->>>>>>> dc06d657
     }
     pub fn update_charts(
         &self,
