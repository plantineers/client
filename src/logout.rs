--- conflicted
+++ resolved
@@ -1,18 +1,11 @@
 use crate::{Icon, Message, Tab};
-<<<<<<< HEAD
-=======
 use color_eyre::owo_colors::OwoColorize;
 use iced::Alignment::Center;
->>>>>>> 3a1d57cb
 use iced::{
     alignment::{Horizontal, Vertical},
     theme,
     widget::{Button, Column, Container, Row, Text, TextInput},
-<<<<<<< HEAD
-    Alignment, Color, Element, Length, Theme,
-=======
     Alignment, Element, Length,
->>>>>>> 3a1d57cb
 };
 use iced_aw::tab_bar::TabLabel;
 use iced_aw::{style, Card, Modal};
@@ -53,18 +46,12 @@
             last_message: None,
         }
     }
-<<<<<<< HEAD
-    pub fn theme(&self) -> Theme {
-        Theme::Dark
-    }
-=======
 
     /// Updates the `LogoutTab` based on the provided `LogoutMessage`.
     ///
     /// # Arguments
     ///
     /// * `message` - The `LogoutMessage` to be processed.
->>>>>>> 3a1d57cb
     pub fn update(&mut self, message: LogoutMessage) {
         match message {
             LogoutMessage::OpenModal => self.show_modal = true,
@@ -81,14 +68,11 @@
 
 impl Tab for LogoutTab {
     type Message = Message;
-<<<<<<< HEAD
-=======
 
     /// Returns the title of the `LogoutTab`.
     ///
     /// # Returns
     /// A `String` with the value "Logout".
->>>>>>> 3a1d57cb
     fn title(&self) -> String {
         String::from("Logout")
     }
@@ -100,8 +84,6 @@
     fn tab_label(&self) -> TabLabel {
         TabLabel::IconText(Icon::Logout.into(), self.title())
     }
-<<<<<<< HEAD
-=======
 
     /// Returns the view of the `LogoutTab`.
     ///
@@ -130,7 +112,6 @@
     ///
     /// # Returns
     /// An `Element` containing the content of the `LogoutTab`.
->>>>>>> 3a1d57cb
     fn content(&self) -> Element<'_, Self::Message> {
         let modal_content = Container::new(
             Button::new(
@@ -149,6 +130,7 @@
         .height(Length::Fill)
         .center_x()
         .center_y();
+
         let content: Element<'_, LogoutMessage> =
             Modal::new(self.show_modal, modal_content, || {
                 Card::new(
@@ -167,12 +149,10 @@
                         .push(
                             Button::new(
                                 Text::new("Abbrechen")
-                                    .style(Color::from_rgb(0.11, 0.42, 0.87))
                                     .horizontal_alignment(Horizontal::Center)
                                     .size(45),
                             )
                             .width(Length::Fill)
-                            .style(theme::Button::Primary)
                             .on_press(LogoutMessage::CancelButtonPressed),
                         )
                         .push(
