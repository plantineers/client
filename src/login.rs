--- conflicted
+++ resolved
@@ -9,26 +9,19 @@
     widget::{Button, Column, Container, Row, Text, TextInput},
     Alignment, Application, Color, Command, Element, Length,
 };
+use iced::{application, color};
 use iced_aw::tab_bar::TabLabel;
 use log::{info, log};
 use serde::{Deserialize, Serialize};
 use std::fmt;
 
-<<<<<<< HEAD
-use crate::requests::{login, RequestResult};
-=======
 use crate::requests::{login, RequestResult, TempCreationUser};
->>>>>>> 3a1d57cb
 use crate::{Icon, Message, Tab};
 
 /// Represents a message that can be sent to the `LoginTab` to update its state.
 #[derive(Debug, Clone)]
 pub enum LoginMessage {
-<<<<<<< HEAD
-    Login(RequestResult<PlantBuddyRole>),
-=======
     Login(RequestResult<TempCreationUser>),
->>>>>>> 3a1d57cb
     UsernameChanged(String),
     PasswordChanged(String),
     ClearPressed,
@@ -96,12 +89,8 @@
             last_error_massage: String::new(),
         }
     }
-<<<<<<< HEAD
-
-=======
     /// Updates the state of the `LoginTab` based on the given `LoginMessage`.
     /// Returns a `Command` that can be used to perform asynchronous tasks.
->>>>>>> 3a1d57cb
     pub fn update(&mut self, message: LoginMessage) -> Command<LoginMessage> {
         match message {
             LoginMessage::UsernameChanged(value) => {
@@ -119,12 +108,6 @@
                 self.login_failed = false;
             }
             LoginMessage::LoginPressed => {
-<<<<<<< HEAD
-                return check_login(&self.username, &self.password);
-            }
-            LoginMessage::Login(l) => {
-                println!("Login result: {:?}", l);
-=======
                 // Check if username or password is empty and display error message if so
                 if self.username.is_empty() || self.password.is_empty() {
                     info!("Username or password is empty");
@@ -133,7 +116,6 @@
                     return Command::none();
                 }
                 return check_login(&self.username, &self.password);
->>>>>>> 3a1d57cb
             }
             LoginMessage::Login(result) => match result {
                 Ok(user) => {
@@ -253,12 +235,9 @@
     }
 }
 
-<<<<<<< HEAD
-=======
 /// This function performs the async login.
 /// /// It expects a username and password as input parameters.
 /// Returns a `Result` containing the `User` if the login was successful and an Error if not.
->>>>>>> 3a1d57cb
 fn check_login(username: &str, password: &str) -> Command<LoginMessage> {
     info!("Checking login");
     Command::perform(
@@ -266,8 +245,6 @@
         LoginMessage::Login,
     )
 }
-<<<<<<< HEAD
-=======
 
 #[cfg(test)]
 mod tests {
@@ -281,7 +258,6 @@
         assert_eq!(login_tab.login_failed, false);
         assert_eq!(login_tab.last_error_massage, "");
     }
->>>>>>> 3a1d57cb
 
     #[test]
     fn test_login_tab_update_username_changed() {
