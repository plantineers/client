use iced::futures::executor::block_on;
use iced::futures::TryStreamExt;
use iced::theme::{self, Theme};
use iced::widget::{container, Image};
use iced::Alignment::Center;
use iced::{
    alignment::{Horizontal, Vertical},
    widget::{Button, Column, Container, Row, Text, TextInput},
    Alignment, Application, Color, Command, Element, Length,
};
use iced::{application, color};
use iced_aw::tab_bar::TabLabel;
use log::{info, log};
use serde::{Deserialize, Serialize};
use std::{env, fmt};

<<<<<<< HEAD
use crate::requests::{login, RequestResult, TempCreationUser};
use crate::{Icon, Message, Tab};
=======
use crate::requests::{login, RequestResult, TempCreationUser, ApiClient};
use crate::{Icon, Message, Tab, API_CLIENT};

>>>>>>> b3d0fdfb
/// Represents a message that can be sent to the `LoginTab` to update its state.
#[derive(Debug, Clone)]
pub enum LoginMessage {
    Login(RequestResult<TempCreationUser>),
    UsernameChanged(String),
    PasswordChanged(String),
    ClearPressed,
    LoginPressed,
}

/// Represents the role of a user in the PlantBuddy application.
#[derive(Debug, Clone, Copy, Eq, PartialEq, Deserialize, Default)]
pub enum PlantBuddyRole {
    Admin,
    User,
    #[default]
    NotLoggedIn,
}

/// This impl provides a conversion from `PlantBuddyRole` to `u64`.
impl Into<u64> for PlantBuddyRole {
    fn into(self) -> u64 {
        match self {
            PlantBuddyRole::Admin => 0,
            PlantBuddyRole::User => 1,
            PlantBuddyRole::NotLoggedIn => 2,
        }
    }
}
/// This impl provides a conversion from `u64` to `PlantBuddyRole`.
impl TryFrom<u64> for PlantBuddyRole {
    type Error = &'static str;

    fn try_from(value: u64) -> Result<Self, Self::Error> {
        match value {
            0 => Ok(PlantBuddyRole::Admin),
            1 => Ok(PlantBuddyRole::User),
            2 => Ok(PlantBuddyRole::NotLoggedIn),
            _ => Err("Invalid role"),
        }
    }
}
/// This impl provides the functionality to display `PlantBuddyRole` as a string.
impl fmt::Display for PlantBuddyRole {
    fn fmt(&self, f: &mut fmt::Formatter) -> fmt::Result {
        match self {
            PlantBuddyRole::Admin => write!(f, "Admin"),
            PlantBuddyRole::User => write!(f, "User"),
            PlantBuddyRole::NotLoggedIn => write!(f, "LoginFailed"),
        }
    }
}

/// Struct `LoginTab` encapsulates the information needed for the login tab.
pub struct LoginTab {
    username: String,
    password: String,
    login_failed: bool,
    last_error_massage: String,
}

/// This impl block provides methods associated with `LoginTab`.
impl LoginTab {
    /// Creates a new `LoginTab`.
    pub fn new() -> Self {
        info!("LoginTab created");
        LoginTab {
            username: String::new(),
            password: String::new(),
            login_failed: false,
            last_error_massage: String::new(),
        }
    }
    /// Updates the state of the `LoginTab` based on the given `LoginMessage`.
    /// Returns a `Command` that can be used to perform asynchronous tasks.
    pub fn update(&mut self, message: LoginMessage) -> Command<LoginMessage> {
        #[cfg(debug_assertions)]
        if env::var("USERNAME").is_ok() && env::var("PASSWORD").is_ok() && self.username.trim().is_empty(){
            info!("Using username and password from environment variables");
            self.username = env::var("USERNAME").unwrap();
            self.password = env::var("PASSWORD").unwrap();
            return check_login(&self.username, &self.password);
        }
        match message {
            LoginMessage::UsernameChanged(value) => {
                self.username = value;
                self.login_failed = false;
            }
            LoginMessage::PasswordChanged(value) => {
                self.password = value;
                self.login_failed = false;
            }
            LoginMessage::ClearPressed => {
                self.username = String::new();
                self.password = String::new();
                self.last_error_massage = String::new();
                self.login_failed = false;
            }
            LoginMessage::LoginPressed => {
                // Check if username or password is empty and display error message if so
                if self.username.is_empty() || self.password.is_empty() {
                    info!("Username or password is empty");
                    self.login_failed = true;
                    self.last_error_massage = "Nutzername oder Passwort ist leer".to_string();
                    return Command::none();
                }
                return check_login(&self.username, &self.password);
            }
            LoginMessage::Login(result) => match result {
                Ok(user) => {
                    info!("Login successful");
                    info!("User: {:?}", user);
                    self.login_failed = false;
                    API_CLIENT.set(ApiClient::new(user.name, user.password)).unwrap();
                }
                Err(error) => {
                    info!("Login failed");
                    info!("Error: {:?}", error);
                    self.login_failed = true;
                    self.last_error_massage = "Server-Fehler".to_string();
                }
            },
        }
        Command::none()
    }
}

/// This impl provides methods needed for the `LoginTab` to behave as a Tab.
impl Tab for LoginTab {
    type Message = Message;

    /// Returns the title of the `LoginTab`.
    fn title(&self) -> String {
        String::from("Login")
    }

    /// Returns the label of the `LoginTab`.
    fn tab_label(&self) -> TabLabel {
        TabLabel::IconText(Icon::User.into(), self.title())
    }

    /// Returns the view of the `LoginTab`.
    fn view(&self) -> Element<'_, Self::Message> {
        let column = Column::new()
            .spacing(20)
            .push(Text::new(self.title()).size(70))
            .align_items(Center)
            .push(self.content());

        Container::new(column)
            .width(Length::Fill)
            .height(Length::Fill)
            .align_x(Horizontal::Center)
            .align_y(Vertical::Center)
            .padding(16)
            .into()
    }

    /// Returns the content of the `LoginTab`.
    fn content(&self) -> Element<'_, Self::Message> {
        let image = Image::new("assets/plantbuddy.png")
            .width(Length::from(200))
            .height(Length::from(200));

        let content: Element<'_, LoginMessage> = Container::new(
            Column::new()
                .align_items(Alignment::Center)
                .height(Length::Fill)
                .max_width(600)
                .padding(20)
                .spacing(16)
                .push(image)
                .push(
                    TextInput::new("Nutzername", &self.username)
                        .on_input(LoginMessage::UsernameChanged)
                        .padding(10)
                        .size(32),
                )
                .push(
                    TextInput::new("Passwort", &self.password)
                        .on_input(LoginMessage::PasswordChanged)
                        .on_submit(LoginMessage::LoginPressed)
                        .padding(10)
                        .size(32)
                        .password(),
                )
                .push(if self.login_failed {
                    Text::new(format!("Login failed: {}", self.last_error_massage))
                        .size(32)
                        .horizontal_alignment(Horizontal::Center)
                        .style(theme::Text::Color(Color::from_rgb(1.0, 0.0, 0.0)))
                } else {
                    Text::new("")
                })
                .push(
                    Row::new()
                        .spacing(10)
                        .push(
                            Button::new(
                                Text::new("Clear")
                                    .horizontal_alignment(Horizontal::Center)
                                    .size(32),
                            )
                            .width(Length::Fill)
                            .height(Length::from(50))
                            .on_press(LoginMessage::ClearPressed),
                        )
                        .push(
                            Button::new(
                                Text::new("Login")
                                    .horizontal_alignment(Horizontal::Center)
                                    .size(32),
                            )
                            .height(Length::from(50))
                            .width(Length::Fill)
                            .on_press(LoginMessage::LoginPressed),
                        ),
                ),
        )
        .align_x(Horizontal::Center)
        .align_y(Vertical::Center)
        .into();

        content.map(Message::Login)
    }
}

/// This function performs the async login.
/// /// It expects a username and password as input parameters.
/// Returns a `Result` containing the `User` if the login was successful and an Error if not.
fn check_login(username: &str, password: &str) -> Command<LoginMessage> {
    info!("Checking login");
    Command::perform(
        login(username.to_string(), password.to_string()),
        LoginMessage::Login,
    )
}

#[cfg(test)]
mod tests {
    use super::*;

    #[test]
    fn test_login_tab_new() {
        let login_tab = LoginTab::new();
        assert_eq!(login_tab.username, "");
        assert_eq!(login_tab.password, "");
        assert_eq!(login_tab.login_failed, false);
        assert_eq!(login_tab.last_error_massage, "");
    }

    #[test]
    fn test_login_tab_update_username_changed() {
        let mut login_tab = LoginTab::new();
        let message = LoginMessage::UsernameChanged("test".to_string());
        login_tab.update(message);
        assert_eq!(login_tab.username, "test");
        assert_eq!(login_tab.login_failed, false);
    }

    #[test]
    fn test_login_tab_update_password_changed() {
        let mut login_tab = LoginTab::new();
        let message = LoginMessage::PasswordChanged("test".to_string());
        login_tab.update(message);
        assert_eq!(login_tab.password, "test");
        assert_eq!(login_tab.login_failed, false);
    }

    #[test]
    fn test_login_tab_update_clear_pressed() {
        let mut login_tab = LoginTab::new();
        login_tab.username = "test".to_string();
        login_tab.password = "test".to_string();
        login_tab.login_failed = true;
        login_tab.last_error_massage = "test".to_string();
        let message = LoginMessage::ClearPressed;
        login_tab.update(message);
        assert_eq!(login_tab.username, "");
        assert_eq!(login_tab.password, "");
        assert_eq!(login_tab.login_failed, false);
        assert_eq!(login_tab.last_error_massage, "");
    }

    #[test]
    fn test_login_tab_update_login_pressed_empty_username() {
        let mut login_tab = LoginTab::new();
        login_tab.password = "test".to_string();
        let message = LoginMessage::LoginPressed;
        let command = login_tab.update(message);
        assert_eq!(login_tab.login_failed, true);
        assert_eq!(
            login_tab.last_error_massage,
            "Nutzername oder Passwort ist leer"
        );
    }

    #[test]
    fn test_login_tab_update_login_pressed_empty_password() {
        let mut login_tab = LoginTab::new();
        login_tab.username = "test".to_string();
        let message = LoginMessage::LoginPressed;
        let command = login_tab.update(message);
        assert_eq!(login_tab.login_failed, true);
        assert_eq!(
            login_tab.last_error_massage,
            "Nutzername oder Passwort ist leer"
        );
    }

    #[test]
    fn test_login_tab_update_login_pressed_failed() {
        let mut login_tab = LoginTab::new();
        login_tab.username = "test".to_string();
        login_tab.password = "test".to_string();
        let message = LoginMessage::Login(RequestResult::Err("test".to_string()));
        let command = login_tab.update(message);
        assert_eq!(login_tab.login_failed, true);
        assert_eq!(login_tab.last_error_massage, "Server-Fehler");
    }

    #[test]
    fn test_plant_buddy_role_into() {
        assert_eq!(Into::<u64>::into(PlantBuddyRole::Admin), 0);
        assert_eq!(Into::<u64>::into(PlantBuddyRole::User), 1);
        assert_eq!(Into::<u64>::into(PlantBuddyRole::NotLoggedIn), 2);
    }

    #[test]
    fn test_plant_buddy_role_try_from() {
        assert_eq!(PlantBuddyRole::try_from(0), Ok(PlantBuddyRole::Admin));
        assert_eq!(PlantBuddyRole::try_from(1), Ok(PlantBuddyRole::User));
        assert_eq!(PlantBuddyRole::try_from(2), Ok(PlantBuddyRole::NotLoggedIn));
        assert_eq!(PlantBuddyRole::try_from(3), Err("Invalid role"));
    }

    #[test]
    fn test_plant_buddy_role_fmt_display() {
        assert_eq!(format!("{}", PlantBuddyRole::Admin), "Admin");
        assert_eq!(format!("{}", PlantBuddyRole::User), "User");
        assert_eq!(format!("{}", PlantBuddyRole::NotLoggedIn), "LoginFailed");
    }
}<|MERGE_RESOLUTION|>--- conflicted
+++ resolved
@@ -14,14 +14,9 @@
 use serde::{Deserialize, Serialize};
 use std::{env, fmt};
 
-<<<<<<< HEAD
-use crate::requests::{login, RequestResult, TempCreationUser};
-use crate::{Icon, Message, Tab};
-=======
-use crate::requests::{login, RequestResult, TempCreationUser, ApiClient};
+use crate::requests::{login, ApiClient, RequestResult, TempCreationUser};
 use crate::{Icon, Message, Tab, API_CLIENT};
 
->>>>>>> b3d0fdfb
 /// Represents a message that can be sent to the `LoginTab` to update its state.
 #[derive(Debug, Clone)]
 pub enum LoginMessage {
@@ -33,14 +28,12 @@
 }
 
 /// Represents the role of a user in the PlantBuddy application.
-#[derive(Debug, Clone, Copy, Eq, PartialEq, Deserialize, Default)]
+#[derive(Debug, Clone, Copy, Eq, PartialEq, Deserialize)]
 pub enum PlantBuddyRole {
     Admin,
     User,
-    #[default]
     NotLoggedIn,
 }
-
 /// This impl provides a conversion from `PlantBuddyRole` to `u64`.
 impl Into<u64> for PlantBuddyRole {
     fn into(self) -> u64 {
@@ -99,7 +92,10 @@
     /// Returns a `Command` that can be used to perform asynchronous tasks.
     pub fn update(&mut self, message: LoginMessage) -> Command<LoginMessage> {
         #[cfg(debug_assertions)]
-        if env::var("USERNAME").is_ok() && env::var("PASSWORD").is_ok() && self.username.trim().is_empty(){
+        if env::var("USERNAME").is_ok()
+            && env::var("PASSWORD").is_ok()
+            && self.username.trim().is_empty()
+        {
             info!("Using username and password from environment variables");
             self.username = env::var("USERNAME").unwrap();
             self.password = env::var("PASSWORD").unwrap();
@@ -135,7 +131,9 @@
                     info!("Login successful");
                     info!("User: {:?}", user);
                     self.login_failed = false;
-                    API_CLIENT.set(ApiClient::new(user.name, user.password)).unwrap();
+                    API_CLIENT
+                        .set(ApiClient::new(user.name, user.password))
+                        .unwrap();
                 }
                 Err(error) => {
                     info!("Login failed");
