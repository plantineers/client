--- conflicted
+++ resolved
@@ -112,21 +112,6 @@
     LoggedIn,
 }
 
-<<<<<<< HEAD
-/// The Plantbuddy struct is the main struct of the application.
-///  * Plantbuddy is a desktop application for managing plants. It allows users to view and edit plant data,
-///  * manage users, and customize settings. The application is built using the Rust programming language
-///  * and the Iced GUI library. The main.rs file contains the entry point for the application and defines
-///  * the Plantbuddy struct, which holds the application state and handles messages and updates. The struct
-///  * implements the Application trait from the Iced library, which defines the behavior of the application.
-///  * The file also includes several modules that define the different pages and components of the application,
-///  * such as the home page, detail page, login page, and management page. Each module defines a struct that
-///  * implements the Tab trait, which defines the behavior of a tab in the application. The file also includes
-///  * several utility functions and constants, such as the Icon enum, which defines the icons used in the
-///  * application, and the EXTERNAL_ICON_FONT constant, which defines the font used for the icons.
-///
-=======
->>>>>>> 151582ed
 struct Plantbuddy {
     is_logged_in: LoginState,
     active_tab: usize,
