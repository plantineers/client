--- conflicted
+++ resolved
@@ -1,10 +1,3 @@
-<<<<<<< HEAD
-#![allow(unused_imports)]
-#![allow(dead_code)]
-
-mod graphs;
-use std::sync::OnceLock;
-=======
 //! The Plantbuddy struct is the main struct of the application.
 //! Plantbuddy is a desktop application for managing plants. It allows users to view and edit plant data,
 //! manage users, and customize settings. The application is built using the Rust programming language
@@ -25,7 +18,6 @@
 mod management;
 mod requests;
 mod settings;
->>>>>>> dc06d657
 
 use crate::graphs::PlantCharts;
 use iced::alignment::{Horizontal, Vertical};
@@ -45,6 +37,7 @@
 use plotters_iced::{Chart, ChartBuilder, ChartWidget, DrawingBackend};
 use requests::ApiClient;
 use serde::__private::de::IdentifierDeserializer;
+use std::sync::OnceLock;
 
 use crate::detail::{DetailMessage, DetailPage};
 use crate::home::{HomeMessage, HomePage};
