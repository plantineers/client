--- conflicted
+++ resolved
@@ -1,4 +1,3 @@
-<<<<<<< HEAD
 //! The Plantbuddy struct is the main struct of the application.
 //! Plantbuddy is a desktop application for managing plants. It allows users to view and edit plant data,
 //! manage users, and customize settings. The application is built using the Rust programming language
@@ -13,19 +12,14 @@
 
 mod detail;
 mod graphs;
+use std::sync::OnceLock;
+
 mod home;
 mod login;
 mod logout;
 mod management;
 mod requests;
 mod settings;
-=======
-#![allow(unused_imports)]
-#![allow(dead_code)]
-
-mod graphs;
-use std::sync::OnceLock;
->>>>>>> b3d0fdfb
 
 use crate::graphs::PlantCharts;
 use iced::alignment::{Horizontal, Vertical};
