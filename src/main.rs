mod graphs;
use crate::graphs::PlantCharts;
use iced::alignment::{Horizontal, Vertical};
use iced::theme::{Custom, Palette};
use iced::widget::vertical_slider::draw;
<<<<<<< HEAD
use iced::widget::{button, container, row, Button, Column, Container, Image, Row, Text};
use iced::{window, Element, Font, Length, Sandbox, Settings, Theme, theme, color};
use iced_aw::style::TabBarStyles;
use iced_aw::{TabBar, TabLabel, Tabs};
use iced::Background::Color;
use iced::theme::Svg::Default;
=======
use iced::widget::{button, container, row, Button, Column, Container, Row, Text};
use iced::{window, Background, Element, Font, Length, Sandbox, Settings, Theme};
use iced_aw::style::TabBarStyles;
use iced_aw::{TabBar, TabLabel, Tabs};
use iced_core::Color;
>>>>>>> 30de4ce3
use plotters::coord::types::RangedCoordf32;
use plotters::prelude::*;
use plotters_iced::{Chart, ChartBuilder, ChartWidget, DrawingBackend};
mod home;
use crate::home::{HomeMessage, HomePage};
mod detail;
use crate::detail::{DetailMessage, DetailPage};
mod login;
use crate::login::{LoginMessage, LoginPage, PlantBuddyRole};
mod buttons;
mod logout;
mod settings;

use crate::logout::{LogoutMessage, LogoutTab};

use settings::{SettingsMessage, SettingsTab, TabBarPosition};

const HEADER_SIZE: u16 = 32;
const TAB_PADDING: u16 = 16;

const ICON_FONT: Font = iced::Font::External {
    name: "Icons",
    bytes: include_bytes!("../fonts/MaterialIcons-Regular.ttf"),
};

enum Icon {
    User,
    Homescreen,
    Detailpage,
    CogAlt,
    Logout,
}

impl From<Icon> for char {
    fn from(icon: Icon) -> Self {
        match icon {
            Icon::User => '\u{ea77}',
            Icon::CogAlt => '\u{e8b8}',
            Icon::Homescreen => '\u{e88a}',
            Icon::Detailpage => '\u{e85c}',
            Icon::Logout => '\u{e9ba}',
        }
    }
}
fn main() {
    env_logger::init();
    Plantbuddy::run(Settings {
        antialiasing: false,
        window: window::Settings {
            size: (1280, 720),
            position: window::Position::Centered,
            ..window::Settings::default()
        },
        ..Settings::default()
    })
    .unwrap();
}


struct Plantbuddy {
    is_logged_in: bool,
    active_tab: usize,
    home_page: HomePage,
    detail_page: DetailPage,
    login_page: LoginPage,
    settings_tab: SettingsTab,
    logout_tab: LogoutTab,
    role: PlantBuddyRole,
}

#[derive(Debug, Clone)]
pub enum Message {
    TabSelected(usize),
    Login(LoginMessage),
    Detail(DetailMessage),
    Home(HomeMessage),
    Settings(SettingsMessage),
    Logout(LogoutMessage),
}

impl Sandbox for Plantbuddy {
    type Message = Message;

    fn new() -> Self {
        Plantbuddy {
            is_logged_in: false,
            active_tab: 0,
            home_page: HomePage::new(),
            detail_page: DetailPage::new(),
            login_page: LoginPage::new(),
            settings_tab: SettingsTab::new(),
            logout_tab: LogoutTab::new(),
            role: PlantBuddyRole::NotLoggedIn,
        }
    }
    fn title(&self) -> String {
        String::from("Plantbuddy")
    }

    fn update(&mut self, message: Self::Message) {
        match message {
            Message::TabSelected(selected) => self.active_tab = selected,
            Message::Login(message) => {
                let login_successful = self.login_page.update(message);
                match login_successful {
                    PlantBuddyRole::Admin => {
                        self.is_logged_in = true;
                        self.role = PlantBuddyRole::Admin;
                    }
                    PlantBuddyRole::User => {
                        self.is_logged_in = true;
                        self.role = PlantBuddyRole::User;
                    }
                    PlantBuddyRole::NotLoggedIn => {}
                }
            }
            Message::Home(message) => self.home_page.update(message),
            Message::Detail(message) => self.detail_page.update(message),
            Message::Settings(message) => self.settings_tab.update(message),
            Message::Logout(message) => {
                self.logout_tab.update(message.clone());
                if let LogoutMessage::OkButtonPressed = message {
                    self.is_logged_in = false;
                    self.role = PlantBuddyRole::NotLoggedIn;
                }
            }
        }

    }

    fn view(&self) -> Element<Self::Message> {
        let theme = self.theme();
        if self.is_logged_in {
            let position = self
                .settings_tab
                .settings()
                .tab_bar_position
                .unwrap_or_default();
            let theme = self
                .settings_tab
                .settings()
                .tab_bar_theme
                .unwrap_or_default();

            Tabs::new(self.active_tab, Message::TabSelected)
                .push(self.home_page.tab_label(), self.home_page.view())
                .push(self.detail_page.tab_label(), self.detail_page.view())
                .push(self.settings_tab.tab_label(), self.settings_tab.view())
                .push(self.logout_tab.tab_label(), self.logout_tab.view())
                .tab_bar_style(theme)
                .icon_font(ICON_FONT)
                .tab_bar_position(match position {
                    TabBarPosition::Top => iced_aw::TabBarPosition::Top,
                    TabBarPosition::Bottom => iced_aw::TabBarPosition::Bottom,
                })
                .into()
        } else {
            self.login_page.view()
        }
    }
<<<<<<< HEAD
    fn theme(&self) -> Theme {
        let mut theme = Theme::Dark;
        theme
=======

    fn theme(&self) -> Theme {
        let palette = Palette {
            background: Color::from_rgb(5.0 / 255.0, 59.0 / 255.0, 6.0 / 255.0),
            text: Color::from_rgb(252.0 / 255.0, 247.0 / 255.0, 1.0),
            primary: Color::from_rgb(0.11, 0.42, 0.87),
            success: Color::from_rgb(13.0 / 255.0, 171.0 / 255.0, 118.0 / 255.0),
            danger: Color::from_rgb(214.0 / 255.0, 73.0 / 255.0, 51.0 / 255.0),
        };
        let custom = Custom::new(palette);
        Theme::Custom(Box::new(custom))
>>>>>>> 30de4ce3
    }
}

pub trait Tab {
    type Message;

    fn title(&self) -> String;

    fn tab_label(&self) -> TabLabel;

    fn view(&self) -> Element<'_, Self::Message> {
        let column = Column::new()
            .spacing(20)
            .push(Text::new(self.title()).size(32))
            .push(self.content());

        Container::new(column)
            .width(Length::Fill)
            .height(Length::Fill)
            .align_x(Horizontal::Center)
            .align_y(Vertical::Center)
            .padding(16)
            .into()
    }

    fn content(&self) -> Element<'_, Self::Message>;
}<|MERGE_RESOLUTION|>--- conflicted
+++ resolved
@@ -1,22 +1,18 @@
 mod graphs;
 use crate::graphs::PlantCharts;
 use iced::alignment::{Horizontal, Vertical};
+use iced::widget::vertical_slider::draw;
+use iced::widget::{button, container, row, Button, Column, Container, Image, Row, Text};
+use iced::{window, Element, Font, Length, Sandbox, Settings, Theme, theme, color};
+use iced::alignment::{Horizontal, Vertical};
 use iced::theme::{Custom, Palette};
 use iced::widget::vertical_slider::draw;
-<<<<<<< HEAD
-use iced::widget::{button, container, row, Button, Column, Container, Image, Row, Text};
-use iced::{window, Element, Font, Length, Sandbox, Settings, Theme, theme, color};
-use iced_aw::style::TabBarStyles;
-use iced_aw::{TabBar, TabLabel, Tabs};
-use iced::Background::Color;
-use iced::theme::Svg::Default;
-=======
 use iced::widget::{button, container, row, Button, Column, Container, Row, Text};
 use iced::{window, Background, Element, Font, Length, Sandbox, Settings, Theme};
 use iced_aw::style::TabBarStyles;
 use iced_aw::{TabBar, TabLabel, Tabs};
+
 use iced_core::Color;
->>>>>>> 30de4ce3
 use plotters::coord::types::RangedCoordf32;
 use plotters::prelude::*;
 use plotters_iced::{Chart, ChartBuilder, ChartWidget, DrawingBackend};
@@ -26,7 +22,6 @@
 use crate::detail::{DetailMessage, DetailPage};
 mod login;
 use crate::login::{LoginMessage, LoginPage, PlantBuddyRole};
-mod buttons;
 mod logout;
 mod settings;
 
@@ -148,7 +143,6 @@
     }
 
     fn view(&self) -> Element<Self::Message> {
-        let theme = self.theme();
         if self.is_logged_in {
             let position = self
                 .settings_tab
@@ -177,11 +171,6 @@
             self.login_page.view()
         }
     }
-<<<<<<< HEAD
-    fn theme(&self) -> Theme {
-        let mut theme = Theme::Dark;
-        theme
-=======
 
     fn theme(&self) -> Theme {
         let palette = Palette {
@@ -193,7 +182,6 @@
         };
         let custom = Custom::new(palette);
         Theme::Custom(Box::new(custom))
->>>>>>> 30de4ce3
     }
 }
 
