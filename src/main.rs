mod graphs;
use crate::graphs::PlantCharts;
use iced::alignment::{Horizontal, Vertical};
use iced::theme::{Custom, Palette};
use iced::widget::vertical_slider::draw;
use iced::widget::{button, container, row, Button, Column, Container, Image, Row, Text};
use iced::{
    executor, window, Application, Background, Color, Command, Element, Font, Length, Sandbox,
    Settings, Theme,
};
use iced_aw::style::TabBarStyles;
use iced_aw::{TabBar, TabLabel, Tabs};
use log::info;
use plotters::coord::types::RangedCoordf32;
use plotters::prelude::*;
use plotters_iced::{Chart, ChartBuilder, ChartWidget, DrawingBackend};
use serde::__private::de::IdentifierDeserializer;

mod home;
use crate::home::{HomeMessage, HomePage};
mod detail;
use crate::detail::{DetailMessage, DetailPage};
mod login;
use crate::login::{LoginMessage, LoginTab, PlantBuddyRole};
mod logout;
mod management;
mod requests;
mod settings;

use crate::management::{ManagementMessage, ManagementTab};

use crate::logout::{LogoutMessage, LogoutTab};

<<<<<<< HEAD
use crate::requests::RequestResult;
=======
use crate::requests::{RequestResult, TempCreationUser};
>>>>>>> 3a1d57cb
use settings::{SettingsMessage, SettingsTab, TabBarPosition};

/// The font used for the icons.
const EXTERNAL_ICON_FONT: Font = iced::Font::External {
    name: "External Icons",
    bytes: include_bytes!("../fonts/MaterialIcons-Regular.ttf"),
};

/// The Icons used in the application.
enum Icon {
    User,
    Homescreen,
    Detailpage,
    CogAlt,
    Logout,
    Management,
    X,
}

/// Implementation of the from Icon to char conversion.
impl From<Icon> for char {
    fn from(icon: Icon) -> Self {
        match icon {
            Icon::User => '\u{ea77}',
            Icon::CogAlt => '\u{e8b8}',
            Icon::Homescreen => '\u{e88a}',
            Icon::Detailpage => '\u{e85c}',
            Icon::Logout => '\u{e9ba}',
            Icon::Management => '\u{f02e}',
            Icon::X => '\u{e5cd}',
        }
    }
}

/// The main function of the application.
fn main() {
    env_logger::init();
    Plantbuddy::run(Settings {
        antialiasing: false,
        window: window::Settings {
            size: (1920, 1080),
            position: window::Position::Centered,
            ..window::Settings::default()
        },
        ..Settings::default()
    })
    .unwrap();
}

/// The LoginState enum is used to keep track of the login state of the application.
#[derive(PartialEq, Debug)]
enum LoginState {
    NotLoggedIn,
    LoggedIn,
}

/// The Plantbuddy struct is the main struct of the application.
///  * Plantbuddy is a desktop application for managing plants. It allows users to view and edit plant data,
///  * manage users, and customize settings. The application is built using the Rust programming language
///  * and the Iced GUI library. The main.rs file contains the entry point for the application and defines
///  * the Plantbuddy struct, which holds the application state and handles messages and updates. The struct
///  * implements the Application trait from the Iced library, which defines the behavior of the application.
///  * The file also includes several modules that define the different pages and components of the application,
///  * such as the home page, detail page, login page, and management page. Each module defines a struct that
///  * implements the Tab trait, which defines the behavior of a tab in the application. The file also includes
///  * several utility functions and constants, such as the Icon enum, which defines the icons used in the
///  * application, and the EXTERNAL_ICON_FONT constant, which defines the font used for the icons.
///  
struct Plantbuddy {
    is_logged_in: LoginState,
    active_tab: usize,
    home_page: HomePage,
    detail_page: DetailPage,
    login_page: LoginTab,
    settings_tab: SettingsTab,
    logout_tab: LogoutTab,
    management_tab: ManagementTab,
    user: TempCreationUser,
}

/// The Message enum is used to handle messages from the different tabs.
#[derive(Debug, Clone)]
pub enum Message {
    TabSelected(usize),
    Login(LoginMessage),
    Detail(DetailMessage),
    Home(HomeMessage),
    Settings(SettingsMessage),
    Logout(LogoutMessage),
    Management(ManagementMessage),
}

<<<<<<< HEAD
impl Application for Plantbuddy {
    type Message = Message;
    type Executor = executor::Default;
    type Flags = ();
    type Theme = Theme;

    fn new(_: Self::Flags) -> (Self, Command<Message>) {
        (
            Plantbuddy {
                // Fixme: This should be false in production
                is_logged_in: true,
=======
/// implementation of the Application trait for the Plantbuddy struct.
impl Application for Plantbuddy {
    type Executor = executor::Default;
    type Message = Message;
    type Theme = Theme;
    type Flags = ();

    /// Constructs a new instance of the `Plantbuddy` application.
    /// # Returns
    /// A tuple containing the newly created `Plantbuddy` application and an initial command of type `Message`.
    fn new(_: Self::Flags) -> (Self, Command<Message>) {
        (
            Plantbuddy {
                is_logged_in: LoginState::NotLoggedIn,
>>>>>>> 3a1d57cb
                active_tab: 0,
                home_page: HomePage::new(),
                detail_page: DetailPage::new(),
                login_page: LoginTab::new(),
                settings_tab: SettingsTab::new(),
                logout_tab: LogoutTab::new(),
                management_tab: ManagementTab::new(),
<<<<<<< HEAD
                role: PlantBuddyRole::NotLoggedIn,
            },
            Command::none(),
        )
        // We could also return a command here to try to auto-login here
=======
                user: TempCreationUser::default(),
            },
            Command::none(),
        )
>>>>>>> 3a1d57cb
    }

    /// Returns the title of the application.
    fn title(&self) -> String {
        String::from("Plantbuddy")
    }

<<<<<<< HEAD
    fn update(&mut self, message: Self::Message) -> Command<Message> {
        info!("Message: {:?}", message);
        match message {
            Message::TabSelected(selected) => self.active_tab = selected,
            Message::Login(message) => {
                if let LoginMessage::Login(result) = &message {
                    if let RequestResult::Ok(role) = result {
                        self.is_logged_in = true;
                        self.role = *role;
=======
    /// Updates the state of the `Plantbuddy` application.
    /// # Arguments
    /// * `message` - The message to update the state with.
    /// # Returns
    /// A command of type `Message`.
    fn update(&mut self, message: Self::Message) -> Command<Message> {
        match message {
            Message::TabSelected(selected) => self.active_tab = selected,
            Message::Login(message) => {
                // Check if login was successful and if so, update the user
                if let LoginMessage::Login(result) = &message {
                    if let RequestResult::Ok(role) = result {
                        self.is_logged_in = LoginState::LoggedIn;
                        self.user = role.clone();

                        // Clear the LoginTab
                        self.login_page = LoginTab::new();

                        // Update the logged in user in the management tab
                        self.management_tab.logged_in_user = role.clone();

                        // Get all users from the server and update the management tab
                        return self
                            .management_tab
                            .update(ManagementMessage::GetUsersPressed)
                            .map(Message::Management);
>>>>>>> 3a1d57cb
                    }
                }
                return self.login_page.update(message).map(Message::Login);
            }
            Message::Home(message) => self.home_page.update(message),
            Message::Detail(message) => self.detail_page.update(message),
            Message::Settings(message) => self.settings_tab.update(message),
            Message::Logout(message) => {
                self.logout_tab.update(message.clone());
                // If the logout is approved, log out and return to the login screen
                if let LogoutMessage::OkButtonPressed = message {
                    self.is_logged_in = LoginState::NotLoggedIn;
                    self.user = TempCreationUser::default()
                }
            }
            Message::Management(message) => {
                return self.management_tab.update(message).map(Message::Management);
            }
        }
        Command::none()
    }

    /// Returns the view of the `Plantbuddy` application.
    fn view(&self) -> Element<Self::Message> {
        if self.is_logged_in == LoginState::LoggedIn {
            let position = self
                .settings_tab
                .settings()
                .tab_bar_position
                .unwrap_or_default();
            let theme = self
                .settings_tab
                .settings()
                .tab_bar_theme
                .unwrap_or_default();

            let mut tabs = Tabs::new(self.active_tab, Message::TabSelected)
                .push(self.home_page.tab_label(), self.home_page.view())
                .push(self.detail_page.tab_label(), self.detail_page.view())
                .push(self.settings_tab.tab_label(), self.settings_tab.view())
                .tab_bar_style(theme)
                .icon_font(EXTERNAL_ICON_FONT);

            if let PlantBuddyRole::Admin = PlantBuddyRole::try_from(self.user.role.clone()).unwrap()
            {
                tabs = tabs.push(self.management_tab.tab_label(), self.management_tab.view());
            }

            tabs = tabs.push(self.logout_tab.tab_label(), self.logout_tab.view());

            tabs.tab_bar_position(match position {
                TabBarPosition::Top => iced_aw::TabBarPosition::Top,
                TabBarPosition::Bottom => iced_aw::TabBarPosition::Bottom,
            })
            .into()
        } else {
            self.login_page.view()
        }
    }

    /// Returns the custom theme of the `Plantbuddy` application.
    fn theme(&self) -> Theme {
        let palette = Palette {
            background: Color::from_rgb(5.0 / 255.0, 59.0 / 255.0, 6.0 / 255.0),
            text: Color::from_rgb(252.0 / 255.0, 247.0 / 255.0, 1.0),
            primary: Color::from_rgb(0.11, 0.42, 0.87),
            success: Color::from_rgb(13.0 / 255.0, 171.0 / 255.0, 118.0 / 255.0),
            danger: Color::from_rgb(214.0 / 255.0, 73.0 / 255.0, 51.0 / 255.0),
        };
        let custom = Custom::new(palette);
        Theme::Custom(Box::new(custom))
    }
}

/// A trait representing a tab in the `Plantbuddy` application.
/// # Types
/// - `Message`: The type of message that this tab will use to communicate.
pub trait Tab {
    type Message;

    /// Returns the title of the tab.
    fn title(&self) -> String;

    /// Returns the label of the tab.
    fn tab_label(&self) -> TabLabel;

    /// Updates the state of the tab.
    fn view(&self) -> Element<'_, Self::Message> {
        let column = Column::new()
            .spacing(20)
            .push(Text::new(self.title()).size(32))
            .push(self.content());

        Container::new(column)
            .width(Length::Fill)
            .height(Length::Fill)
            .align_x(Horizontal::Center)
            .align_y(Vertical::Center)
            .padding(16)
            .into()
    }

    /// Returns the content of the tab.
    fn content(&self) -> Element<'_, Self::Message>;
}

#[cfg(test)]
mod tests {
    use super::*;

    #[test]
    fn test_new_plantbuddy() {
        let (plantbuddy, cmd) = Plantbuddy::new(());
        assert_eq!(plantbuddy.is_logged_in, LoginState::NotLoggedIn);
        assert_eq!(plantbuddy.active_tab, 0);
        assert_eq!(plantbuddy.active_tab, 0);
    }

    #[test]
    fn test_plantbuddy_title() {
        let (plantbuddy, _) = Plantbuddy::new(());
        assert_eq!(plantbuddy.title(), "Plantbuddy");
    }

    #[test]
    fn test_login_state() {
        let (mut plantbuddy, _) = Plantbuddy::new(());
        let user = TempCreationUser {
            name: "test".to_string(),
            password: "test".to_string(),
            role: PlantBuddyRole::User.into(),
        };

        assert_eq!(plantbuddy.is_logged_in, LoginState::NotLoggedIn);
        let _ = plantbuddy.update(Message::Login(LoginMessage::Login(RequestResult::Ok(
            user.clone(),
        ))));
        assert_eq!(plantbuddy.is_logged_in, LoginState::LoggedIn);
    }

    #[test]
    fn test_active_tab() {
        let (mut plantbuddy, _) = Plantbuddy::new(());
        assert_eq!(plantbuddy.active_tab, 0);
        plantbuddy.update(Message::TabSelected(2));
        assert_eq!(plantbuddy.active_tab, 2);
    }

    #[test]
    fn test_icon_conversion() {
        assert_eq!(char::from(Icon::User), '\u{ea77}');
        assert_eq!(char::from(Icon::Homescreen), '\u{e88a}');
    }
}<|MERGE_RESOLUTION|>--- conflicted
+++ resolved
@@ -31,11 +31,7 @@
 
 use crate::logout::{LogoutMessage, LogoutTab};
 
-<<<<<<< HEAD
-use crate::requests::RequestResult;
-=======
 use crate::requests::{RequestResult, TempCreationUser};
->>>>>>> 3a1d57cb
 use settings::{SettingsMessage, SettingsTab, TabBarPosition};
 
 /// The font used for the icons.
@@ -103,7 +99,7 @@
 ///  * implements the Tab trait, which defines the behavior of a tab in the application. The file also includes
 ///  * several utility functions and constants, such as the Icon enum, which defines the icons used in the
 ///  * application, and the EXTERNAL_ICON_FONT constant, which defines the font used for the icons.
-///  
+///
 struct Plantbuddy {
     is_logged_in: LoginState,
     active_tab: usize,
@@ -128,19 +124,6 @@
     Management(ManagementMessage),
 }
 
-<<<<<<< HEAD
-impl Application for Plantbuddy {
-    type Message = Message;
-    type Executor = executor::Default;
-    type Flags = ();
-    type Theme = Theme;
-
-    fn new(_: Self::Flags) -> (Self, Command<Message>) {
-        (
-            Plantbuddy {
-                // Fixme: This should be false in production
-                is_logged_in: true,
-=======
 /// implementation of the Application trait for the Plantbuddy struct.
 impl Application for Plantbuddy {
     type Executor = executor::Default;
@@ -155,7 +138,6 @@
         (
             Plantbuddy {
                 is_logged_in: LoginState::NotLoggedIn,
->>>>>>> 3a1d57cb
                 active_tab: 0,
                 home_page: HomePage::new(),
                 detail_page: DetailPage::new(),
@@ -163,18 +145,10 @@
                 settings_tab: SettingsTab::new(),
                 logout_tab: LogoutTab::new(),
                 management_tab: ManagementTab::new(),
-<<<<<<< HEAD
-                role: PlantBuddyRole::NotLoggedIn,
-            },
-            Command::none(),
-        )
-        // We could also return a command here to try to auto-login here
-=======
                 user: TempCreationUser::default(),
             },
             Command::none(),
         )
->>>>>>> 3a1d57cb
     }
 
     /// Returns the title of the application.
@@ -182,17 +156,6 @@
         String::from("Plantbuddy")
     }
 
-<<<<<<< HEAD
-    fn update(&mut self, message: Self::Message) -> Command<Message> {
-        info!("Message: {:?}", message);
-        match message {
-            Message::TabSelected(selected) => self.active_tab = selected,
-            Message::Login(message) => {
-                if let LoginMessage::Login(result) = &message {
-                    if let RequestResult::Ok(role) = result {
-                        self.is_logged_in = true;
-                        self.role = *role;
-=======
     /// Updates the state of the `Plantbuddy` application.
     /// # Arguments
     /// * `message` - The message to update the state with.
@@ -219,10 +182,13 @@
                             .management_tab
                             .update(ManagementMessage::GetUsersPressed)
                             .map(Message::Management);
->>>>>>> 3a1d57cb
                     }
+                    PlantBuddyRole::User => {
+                        self.is_logged_in = true;
+                        self.role = PlantBuddyRole::User;
+                    }
+                    PlantBuddyRole::NotLoggedIn => {}
                 }
-                return self.login_page.update(message).map(Message::Login);
             }
             Message::Home(message) => self.home_page.update(message),
             Message::Detail(message) => self.detail_page.update(message),
@@ -239,7 +205,6 @@
                 return self.management_tab.update(message).map(Message::Management);
             }
         }
-        Command::none()
     }
 
     /// Returns the view of the `Plantbuddy` application.
