mod graphs;
<<<<<<< HEAD
use crate::graphs::PlantCharts;
use color_eyre::owo_colors::OwoColorize;
use iced::alignment::{Horizontal, Vertical};
use iced::widget::vertical_slider::draw;
use iced::widget::{button, container, row, Button, Column, Container, Row, Text};
use iced::Background::Color;
use iced::{Element, Font, Length, Sandbox, Settings};
=======
use crate::graphs::PlantChart;
use color_eyre::owo_colors::OwoColorize;
use iced::alignment::{Horizontal, Vertical};
use iced::widget::vertical_slider::draw;
use iced::widget::{button, container, row, Button, Column, Container, Image, Row, Text};
use iced::{window, Element, Font, Length, Sandbox, Settings};
>>>>>>> 6b6b650a
use iced_aw::style::TabBarStyles;
use iced_aw::{TabBar, TabLabel, Tabs};
use plotters::coord::types::RangedCoordf32;
use plotters::prelude::*;
use plotters_iced::{Chart, ChartBuilder, ChartWidget, DrawingBackend};
mod home;
use crate::home::{HomeMessage, HomePage};
mod detail;
use crate::detail::{DetailMessage, DetailPage};
mod login;
use crate::login::{LoginMessage, LoginPage, PlantBuddyRole};
mod logout;
mod settings;

<<<<<<< HEAD
=======
use crate::logout::{LogoutMessage, LogoutTab};

use settings::{SettingsMessage, SettingsTab, TabBarPosition};

>>>>>>> 6b6b650a
const HEADER_SIZE: u16 = 32;
const TAB_PADDING: u16 = 16;

const ICON_FONT: Font = iced::Font::External {
    name: "Icons",
    bytes: include_bytes!("../fonts/MaterialIcons-Regular.ttf"),
};

enum Icon {
    User,
    Homescreen,
    Detailpage,
    CogAlt,
    Logout,
}

impl From<Icon> for char {
    fn from(icon: Icon) -> Self {
        match icon {
            Icon::User => '\u{ea77}',
            Icon::CogAlt => '\u{e8b8}',
            Icon::Homescreen => '\u{e88a}',
            Icon::Detailpage => '\u{e85c}',
            Icon::Logout => '\u{e9ba}',
        }
    }
}
fn main() {
    env_logger::init();
    Plantbuddy::run(Settings {
        antialiasing: false,
        window: window::Settings {
            size: (1280, 720),
            position: window::Position::Centered,
            ..window::Settings::default()
        },
        ..Settings::default()
    })
    .unwrap();
}

struct Plantbuddy {
    is_logged_in: bool,
    active_tab: usize,
    home_page: HomePage,
    detail_page: DetailPage,
    login_page: LoginPage,
    settings_tab: SettingsTab,
    logout_tab: LogoutTab,
    role: PlantBuddyRole,
}

#[derive(Debug, Clone)]
pub enum Message {
    TabSelected(usize),
    Login(LoginMessage),
    Detail(DetailMessage),
    Home(HomeMessage),
    Settings(SettingsMessage),
<<<<<<< HEAD
=======
    Logout(LogoutMessage),
>>>>>>> 6b6b650a
}

impl Sandbox for Plantbuddy {
    type Message = Message;

    fn new() -> Self {
        Plantbuddy {
            is_logged_in: false,
            active_tab: 0,
            home_page: HomePage::new(),
            detail_page: DetailPage::new(),
            login_page: LoginPage::new(),
            settings_tab: SettingsTab::new(),
            logout_tab: LogoutTab::new(),
            role: PlantBuddyRole::NotLoggedIn,
        }
    }

    fn title(&self) -> String {
        String::from("Plantbuddy")
    }

    fn update(&mut self, message: Self::Message) {
        match message {
            Message::TabSelected(selected) => self.active_tab = selected,
            Message::Login(message) => {
                let login_successful = self.login_page.update(message);
                match login_successful {
                    PlantBuddyRole::Admin => {
                        self.is_logged_in = true;
                        self.role = PlantBuddyRole::Admin;
                    }
                    PlantBuddyRole::User => {
                        self.is_logged_in = true;
                        self.role = PlantBuddyRole::User;
                    }
                    PlantBuddyRole::NotLoggedIn => {}
                }
            }
            Message::Home(message) => self.home_page.update(message),
            Message::Detail(message) => self.detail_page.update(message),
            Message::Settings(message) => self.settings_tab.update(message),
            Message::Logout(message) => {
                self.logout_tab.update(message.clone());
                if let LogoutMessage::OkButtonPressed = message {
                    self.is_logged_in = false;
                    self.role = PlantBuddyRole::NotLoggedIn;
                }
            }
        }
    }

    fn view(&self) -> Element<Self::Message> {
        if self.is_logged_in {
            let position = self
                .settings_tab
                .settings()
                .tab_bar_position
                .unwrap_or_default();
            let theme = self
                .settings_tab
                .settings()
                .tab_bar_theme
                .unwrap_or_default();

            Tabs::new(self.active_tab, Message::TabSelected)
                .push(self.home_page.tab_label(), self.home_page.view())
                .push(self.detail_page.tab_label(), self.detail_page.view())
                //.push(self.login_page.tab_label(), self.login_page.view())
                .push(self.settings_tab.tab_label(), self.settings_tab.view())
                .push(self.logout_tab.tab_label(), self.logout_tab.view())
                .tab_bar_style(theme)
                .icon_font(ICON_FONT)
                .tab_bar_position(match position {
                    TabBarPosition::Top => iced_aw::TabBarPosition::Top,
                    TabBarPosition::Bottom => iced_aw::TabBarPosition::Bottom,
                })
                .into()
        } else {
            self.login_page.view()
        }
    }
}

pub trait Tab {
    type Message;

    fn title(&self) -> String;

    fn tab_label(&self) -> TabLabel;

    fn view(&self) -> Element<'_, Self::Message> {
        let column = Column::new()
            .spacing(20)
            .push(Text::new(self.title()).size(32))
            .push(self.content());

        Container::new(column)
            .width(Length::Fill)
            .height(Length::Fill)
            .align_x(Horizontal::Center)
            .align_y(Vertical::Center)
            .padding(16)
            .into()
    }

    fn content(&self) -> Element<'_, Self::Message>;
}<|MERGE_RESOLUTION|>--- conflicted
+++ resolved
@@ -1,20 +1,11 @@
 mod graphs;
-<<<<<<< HEAD
 use crate::graphs::PlantCharts;
 use color_eyre::owo_colors::OwoColorize;
 use iced::alignment::{Horizontal, Vertical};
 use iced::widget::vertical_slider::draw;
 use iced::widget::{button, container, row, Button, Column, Container, Row, Text};
 use iced::Background::Color;
-use iced::{Element, Font, Length, Sandbox, Settings};
-=======
-use crate::graphs::PlantChart;
-use color_eyre::owo_colors::OwoColorize;
-use iced::alignment::{Horizontal, Vertical};
-use iced::widget::vertical_slider::draw;
-use iced::widget::{button, container, row, Button, Column, Container, Image, Row, Text};
 use iced::{window, Element, Font, Length, Sandbox, Settings};
->>>>>>> 6b6b650a
 use iced_aw::style::TabBarStyles;
 use iced_aw::{TabBar, TabLabel, Tabs};
 use plotters::coord::types::RangedCoordf32;
@@ -29,13 +20,10 @@
 mod logout;
 mod settings;
 
-<<<<<<< HEAD
-=======
 use crate::logout::{LogoutMessage, LogoutTab};
 
 use settings::{SettingsMessage, SettingsTab, TabBarPosition};
 
->>>>>>> 6b6b650a
 const HEADER_SIZE: u16 = 32;
 const TAB_PADDING: u16 = 16;
 
@@ -95,10 +83,7 @@
     Detail(DetailMessage),
     Home(HomeMessage),
     Settings(SettingsMessage),
-<<<<<<< HEAD
-=======
     Logout(LogoutMessage),
->>>>>>> 6b6b650a
 }
 
 impl Sandbox for Plantbuddy {
